--- conflicted
+++ resolved
@@ -51,29 +51,17 @@
 @gof.local_optimizer([None])
 def local_inplace_addsd(node):
     """
-<<<<<<< HEAD
-    Optimization to insert inplace versions of Remove0.
-=======
     Optimization to insert inplace versions of AddSD.
->>>>>>> a9dbe0d5
     """
     if isinstance(node.op, sparse.AddSD) and not node.op.inplace:
         inputs = node.inputs[:3] + [node.inputs[3].shape]
         fmt = node.op.format
         if fmt == 'csc':
-<<<<<<< HEAD
-          x = sparse.CSC(*inputs)
-        elif fmt == 'csr':
-          x = sparse.CSR(*inputs)
-        else:
-          raise NotImplementedError('Sparse format %s is not supported' % fmt)
-=======
             x = sparse.CSC(*inputs)
         elif fmt == 'csr':
             x = sparse.CSR(*inputs)
         else:
             raise NotImplementedError('Sparse format %s is not supported' % fmt)
->>>>>>> a9dbe0d5
         new_op = node.op.__class__(inplace=True)
         new_node = new_op(x, node.inputs[3])
         return [new_node]
