from __future__ import absolute_import, print_function, division
import logging
from collections import OrderedDict

from nose.plugins.skip import SkipTest
from nose_parameterized import parameterized
import numpy as np
from itertools import product, chain

import theano
from six import StringIO
import theano.tensor as T
import theano.tests.unittest_tools as utt
from theano.tensor.signal.pool import pool_2d, pool_3d
from theano.tensor.signal.pool import Pool, MaxPoolGrad, AveragePoolGrad
from theano.tensor.nnet.abstract_conv import get_conv_output_shape
from theano.tensor.nnet import bn

from .. import dnn
from ..basic_ops import GpuAllocEmpty
from ..type import gpuarray_shared_constructor

from .config import mode_with_gpu, mode_without_gpu, test_ctx_name, ref_cast
from . import test_nnet
from .rnn_support import Model, GRU, LSTM, WrapperLayer

from theano.configdefaults import SUPPORTED_DNN_CONV_ALGO_FWD


# If using float16, set CUDNN precision to float32
def set_precision(floatX):
    if floatX == "float16":
        precision = "float32"
    else:
        precision = theano.config.floatX
    return precision


def test_dnn_conv_desc_merge():
    if not dnn.dnn_available(test_ctx_name):
        raise SkipTest(dnn.dnn_available.msg)
    kern_shp = T.as_tensor_variable(
        np.asarray([3, 1, 2, 2]).astype('int64'))
    desc1 = dnn.GpuDnnConvDesc(border_mode='valid', subsample=(2, 2),
                               conv_mode='conv')(kern_shp)
    desc2 = dnn.GpuDnnConvDesc(border_mode='full', subsample=(1, 1),
                               conv_mode='cross')(kern_shp)
    # CDataType is not DeepCopyable so this will crash if we don't use
    # borrow=True
    f = theano.function([], [theano.Out(desc1, borrow=True),
                             theano.Out(desc2, borrow=True)])

    d1, d2 = f()

    # This will be the case if they are merged, which would be bad.
    assert d1 != d2


def test_dnn_conv_merge():
    # This test that we merge correctly multiple dnn_conv.
    if not dnn.dnn_available(test_ctx_name):
        raise SkipTest(dnn.dnn_available.msg)
    img_shp = [2, 5, 6, 8]
    kern_shp = [3, 5, 5, 6]
    img = T.tensor4('img')
    kern = T.tensor4('kern')
    out = T.tensor4('out')
    desc = dnn.GpuDnnConvDesc(border_mode='valid')(kern.shape)

    # Test forward op
    o1 = dnn.dnn_conv(img, kern)
    o2 = dnn.dnn_conv(img, kern)
    f = theano.function([img, kern], [o1, o2], mode=mode_with_gpu)
    d1, d2 = f(np.random.rand(*img_shp).astype(theano.config.floatX),
               np.random.rand(*kern_shp).astype(theano.config.floatX))
    topo = f.maker.fgraph.toposort()
    assert len([n for n in topo if isinstance(n.op, dnn.GpuDnnConv)]) == 1

    # Test grad w op
    o1 = dnn.GpuDnnConvGradW()(img, kern, out, desc)
    o2 = dnn.GpuDnnConvGradW()(img, kern, out, desc)
    f = theano.function([img, kern, out], [o1, o2], mode=mode_with_gpu)
    topo = f.maker.fgraph.toposort()
    assert len([n for n in topo if isinstance(n.op, dnn.GpuDnnConvGradW)]) == 1

    # Test grad i op
    o1 = dnn.GpuDnnConvGradI()(img, kern, out, desc)
    o2 = dnn.GpuDnnConvGradI()(img, kern, out, desc)
    f = theano.function([img, kern, out], [o1, o2], mode=mode_with_gpu)
    topo = f.maker.fgraph.toposort()
    assert len([n for n in topo if isinstance(n.op, dnn.GpuDnnConvGradI)]) == 1


def test_dnn_conv_inplace():
    """This test that we have inplace work correctly even when
    GpuAllocEmpty get merged together.

    """
    if not dnn.dnn_available(test_ctx_name):
        raise SkipTest(dnn.dnn_available.msg)
    img_shp = [2, 5, 6, 8]
    kern_shp = [3, 5, 5, 6]
    img = T.tensor4('img')
    kern = T.tensor4('kern')
    out = T.tensor4('out')
    desc1 = dnn.GpuDnnConvDesc(border_mode='valid', conv_mode='conv')(
        kern.shape)
    desc2 = dnn.GpuDnnConvDesc(
        border_mode='valid', conv_mode='cross')(kern.shape)

    # Test forward op
    o1 = dnn.dnn_conv(img, kern, conv_mode='conv')
    o2 = dnn.dnn_conv(img, kern, conv_mode='cross')
    f = theano.function([img, kern], [o1, o2], mode=mode_with_gpu)
    d1, d2 = f(np.random.rand(*img_shp).astype(theano.config.floatX),
               np.random.rand(*kern_shp).astype(theano.config.floatX))
    topo = f.maker.fgraph.toposort()
    convs = [n for n in topo if isinstance(n.op, dnn.GpuDnnConv)]
    assert len(convs) == 2
    assert all([node.op.inplace for node in convs])
    assert len([n for n in topo if isinstance(n.op, GpuAllocEmpty)]) == 2

    # Test grad w op
    out = GpuAllocEmpty(kern.dtype, test_ctx_name)(*kern.shape)
    o1 = dnn.GpuDnnConvGradW()(img, kern, out, desc1)
    o2 = dnn.GpuDnnConvGradW()(img, kern, out, desc2)
    f = theano.function([img, kern], [o1, o2], mode=mode_with_gpu)
    topo = f.maker.fgraph.toposort()
    convs = [n for n in topo if isinstance(n.op, dnn.GpuDnnConvGradW)]
    assert len(convs) == 2
    assert all([node.op.inplace for node in convs])
    assert len([n for n in topo if isinstance(n.op, GpuAllocEmpty)]) == 2

    # Test grad i op
    out = GpuAllocEmpty(img.dtype, test_ctx_name)(*img.shape)
    o1 = dnn.GpuDnnConvGradI()(img, kern, out, desc1)
    o2 = dnn.GpuDnnConvGradI()(img, kern, out, desc2)
    f = theano.function([img, kern], [o1, o2], mode=mode_with_gpu)
    topo = f.maker.fgraph.toposort()
    convs = [n for n in topo if isinstance(n.op, dnn.GpuDnnConvGradI)]
    assert len(convs) == 2
    assert all([node.op.inplace for node in convs])
    assert len([n for n in topo if isinstance(n.op, GpuAllocEmpty)]) == 2


def test_pooling():
    if not dnn.dnn_available(test_ctx_name):
        raise SkipTest(dnn.dnn_available.msg)

    # 'average_exc_pad' is disabled for versions < 4004
    if dnn.version(raises=False) < 4004:
        modes = ('max', 'average_inc_pad')
    else:
        modes = ('max', 'average_inc_pad', 'average_exc_pad')

    x = T.tensor4()
    for mode, pad in product(modes,
                             ((0, 0), (1, 0), (0, 1), (2, 3), (3, 2))):
        if pad != (0, 0) and mode == 'average_exc_pad':
            # Not implemented
            continue

        for ws in (4, 2, 5):
            for stride in (2, 3):
                if stride > ws:
                    continue
                if pad[0] > stride or pad[1] > stride:
                    # Not implemented
                    continue
                # We will check that the opt introduced it.
                out = pool_2d(x, (ws, ws),
                              stride=(stride, stride),
                              ignore_border=True,
                              pad=pad, mode=mode)
                mode_without_gpu2 = mode_without_gpu.including()
                mode_without_gpu2.check_isfinite = False

                # GPU implementation
                f_gpu = theano.function([x], out, mode=mode_with_gpu)
                assert any([isinstance(node.op, dnn.GpuDnnPool)
                            for node in f_gpu.maker.fgraph.apply_nodes])

                # CPU implementation
                f_cpu = theano.function([x], out, mode=mode_without_gpu2)
                assert not any([isinstance(node.op, dnn.GpuDnnPool)
                                for node in f_cpu.maker.fgraph.apply_nodes])
                assert any([isinstance(node.op, Pool)
                            for node in f_cpu.maker.fgraph.apply_nodes])

                for shp in [(1, 10, 100, 100),
                            (1, 3, 99, 99),
                            (32, 1, 147, 197),
                            ]:
                    data = np.random.normal(0, 1, shp).astype(theano.config.floatX)
                    a = f_cpu(data).__array__()
                    b = f_gpu(data).__array__()
                    utt.assert_allclose(a, b)

        # Test the grad
        for shp in [(1, 1, 2, 2),
                    (1, 1, 3, 3)]:
            data = np.random.normal(0, 1, shp).astype(theano.config.floatX) * 10

            ws = 2
            stride = 2
            if pad[0] > stride or pad[1] > stride:
                # Not implemented
                continue

            # This tests the CPU grad + opt + GPU implementation
            def fn(x):
                return pool_2d(x, (ws, ws), ignore_border=True,
                               pad=pad, mode=mode)
            utt.verify_grad(fn, [data], mode=mode_with_gpu)
            # Confirm that the opt would have inserted it.
            fg = theano.function([x], theano.grad(fn(x).sum(), x),
                                 mode=mode_with_gpu)
            assert any([isinstance(node.op, dnn.GpuDnnPoolGrad)
                        for node in fg.maker.fgraph.toposort()])

            # Test the GPU grad + GPU implementation
            def fn(x):
                dnn_op = dnn.dnn_pool(
                    x, ws=(ws, ws),
                    stride=(stride, stride),
                    pad=pad,
                    mode=mode)
                return dnn_op
            utt.verify_grad(fn, [data], mode=mode_with_gpu)
            # Confirm that we get the good op.
            fg = theano.function([x], theano.grad(fn(x).sum(), x),
                                 mode=mode_with_gpu)
            assert any([isinstance(node.op, dnn.GpuDnnPoolGrad)
                        for node in fg.maker.fgraph.toposort()])


def test_pooling_with_tensor_vars():
    if not dnn.dnn_available(test_ctx_name):
        raise SkipTest(dnn.dnn_available.msg)
    x = T.tensor4()
    ws = theano.shared(np.array([2, 2], dtype='int32'))
    stride = theano.shared(np.array([1, 1], dtype='int32'))
    pad = theano.shared(np.array([0, 0], dtype='int32'))
    mode = 'max'

    def fn(x):
        dnn_op = dnn.dnn_pool(
            x, ws=ws,
            stride=stride,
            pad=pad,
            mode=mode)
        return dnn_op

    for shp in [(1, 1, 2, 2),
                (1, 1, 3, 3)]:
        data = np.random.normal(0, 1, shp).astype(theano.config.floatX) * 10
        theano.tests.unittest_tools.verify_grad(
            fn, [data], mode=mode_with_gpu)

    mode_without_gpu2 = mode_without_gpu.including()
    mode_without_gpu2.check_isfinite = False

    # GPU implementation
    f_gpu = theano.function([x], fn(x), mode=mode_with_gpu)
    assert any([isinstance(node.op, dnn.GpuDnnPool)
                for node in f_gpu.maker.fgraph.apply_nodes])

    # CPU implementation
    out_cpu = pool_2d(x, ws, ignore_border=True, stride=stride, pad=pad, mode=mode)
    f_cpu = theano.function([x], out_cpu, mode=mode_without_gpu2)
    assert not any([isinstance(node.op, dnn.GpuDnnPool)
                   for node in f_cpu.maker.fgraph.apply_nodes])
    assert any([isinstance(node.op, Pool)
                for node in f_cpu.maker.fgraph.apply_nodes])

    i = 1
    for shp in [(1, 10, 100, 100),
                (1, 3, 99, 99),
                (32, 1, 147, 197)]:
        data = np.random.normal(0, 1, shp).astype(theano.config.floatX)

        # Change the window size dynamically
        ws.set_value(np.array([i, i]).astype('int32'))
        a = f_gpu(data).__array__()
        b = f_cpu(data).__array__()
        utt.assert_allclose(a, b)
        i += 1


def test_pooling3d():
    # 3d pooling requires version 3 or newer.
    if not dnn.dnn_available(test_ctx_name) or dnn.version(raises=False) < 3000:
        raise SkipTest(dnn.dnn_available.msg)

    # We force the FAST_RUN as we don't want the reference to run in DebugMode.
    mode_without_gpu_ref = theano.compile.mode.get_mode(
        'FAST_RUN').excluding('gpuarray')

    # 'average_exc_pad' is disabled for versions < 4004
    if dnn.version(raises=False) < 4004:
        modes = ('max', 'average_inc_pad')
    else:
        modes = ('max', 'average_inc_pad', 'average_exc_pad')

    x = T.tensor5()
    for mode, pad in product(modes,
                             ((0, 0, 0), (1, 0, 0), (0, 1, 0), (0, 0, 1),
                              (2, 3, 2), (3, 2, 2), (2, 2, 3))):
        if pad != (0, 0, 0) and mode == 'average_exc_pad':
            # Not implemented
            continue

        for ws in (4, 2, 5):
            for stride in (2, 3):
                if stride > ws:
                    continue
                if pad[0] > stride or pad[1] > stride or pad[2] > stride:
                    # Not implemented
                    continue
                out = pool_3d(x, (ws, ws, ws),
                              stride=(stride, stride, stride),
                              ignore_border=True,
                              pad=pad, mode=mode)

                # GPU implementation
                f_gpu = theano.function([x], out, mode=mode_with_gpu)
                assert any([isinstance(node.op, dnn.GpuDnnPool)
                            for node in f_gpu.maker.fgraph.apply_nodes])

                # CPU implementation
                f_cpu = theano.function([x], out, mode=mode_without_gpu_ref)
                assert not any([isinstance(node.op, dnn.GpuDnnPool)
                                for node in f_cpu.maker.fgraph.apply_nodes])
                assert any([isinstance(node.op, Pool)
                            for node in f_cpu.maker.fgraph.apply_nodes])

                for shp in [(1, 5, 50, 20, 50),
                            (1, 3, 99, 99, 29),
                            (2, 1, 147, 97, 37),
                            ]:
                    data = np.random.normal(0, 1, shp).astype(theano.config.floatX)
                    a = f_cpu(data).__array__()
                    b = f_gpu(data).__array__()
                    utt.assert_allclose(a, b,
                                        atol=np.finfo(theano.config.floatX).eps)

        # Test the grad
        for shp in [(1, 1, 2, 2, 2),
                    (1, 1, 3, 3, 3),
                    (1, 1, 3, 3, 4),
                    (1, 1, 3, 4, 3),
                    (1, 1, 4, 3, 3),
                    (1, 1, 4, 4, 4),
                    (1, 1, 5, 5, 5)]:
            data = np.random.normal(0, 1, shp).astype(theano.config.floatX) * 10

            ws = 2
            stride = 2
            if pad[0] > stride or pad[1] > stride or pad[2] > stride:
                # Not implemented
                continue

            # Test the GPU grad + GPU implementation
            def fn(x):
                dnn_op = dnn.dnn_pool(
                    x, ws=(ws, ws, ws),
                    stride=(stride, stride, stride),
                    pad=pad,
                    mode=mode)
                return dnn_op
            utt.verify_grad(fn, [data], mode=mode_with_gpu)
            # Confirm that we get the good op.
            fg = theano.function([x], theano.grad(fn(x).sum(), x),
                                 mode=mode_with_gpu)
            assert any([isinstance(node.op, dnn.GpuDnnPoolGrad)
                        for node in fg.maker.fgraph.toposort()])


def test_pooling_opt():
    if not dnn.dnn_available(test_ctx_name):
        raise SkipTest(dnn.dnn_available.msg)

    # 2D pooling
    x = T.matrix()

    f = theano.function(
        [x],
        pool_2d(x, ws=(2, 2), mode='average_inc_pad',
                ignore_border=True),
        mode=mode_with_gpu)

    assert any([isinstance(n.op, dnn.GpuDnnPool)
                for n in f.maker.fgraph.toposort()])

    f(np.zeros((10, 10), dtype=theano.config.floatX))

    # gradient of 2D pooling
    f = theano.function(
        [x],
        T.grad(pool_2d(x, ws=(2, 2), mode='average_inc_pad',
                       ignore_border=True).sum(),
               x),
        mode=mode_with_gpu.including("cudnn"))

    assert any([isinstance(n.op, dnn.GpuDnnPoolGrad)
                for n in f.maker.fgraph.toposort()])

    f(np.zeros((10, 10), dtype=theano.config.floatX))

    # Test sum pooling
    f = theano.function(
        [x],
        pool_2d(x, ws=(2, 3), mode='sum',
                ignore_border=True),
        mode=mode_with_gpu)

    assert any([isinstance(n.op, dnn.GpuDnnPool)
                for n in f.maker.fgraph.toposort()])
    data = np.random.rand(10, 10).astype(theano.config.floatX)
    f(data)

    # 3D pooling
    x = T.tensor3()

    f = theano.function(
        [x],
        pool_3d(x, ws=(2, 2, 2), mode='average_inc_pad',
                ignore_border=True),
        mode=mode_with_gpu)

    assert any([isinstance(n.op, dnn.GpuDnnPool)
                for n in f.maker.fgraph.toposort()])

    f(np.zeros((10, 10, 10), dtype=theano.config.floatX))

    # gradient of 3D pooling
    f = theano.function(
        [x],
        T.grad(pool_3d(x, ws=(2, 2, 2), mode='average_inc_pad',
                       ignore_border=True).sum(),
               x),
        mode=mode_with_gpu.including("cudnn"))

    assert any([isinstance(n.op, dnn.GpuDnnPoolGrad)
                for n in f.maker.fgraph.toposort()])

    f(np.zeros((10, 10, 10), dtype=theano.config.floatX))


def test_pooling_opt_arbitrary_dimensions():
    # test if input with an arbitrary number of non-pooling dimensions
    # is correctly reshaped to run on the GPU

    if not dnn.dnn_available(test_ctx_name):
        raise SkipTest(dnn.dnn_available.msg)

    # 'average_exc_pad' is disabled for versions < 4004
    if dnn.version(raises=False) < 4004:
        modes = ('max', 'average_inc_pad')
    else:
        modes = ('max', 'average_inc_pad', 'average_exc_pad')

    for n_non_pool_dims in (0, 1, 2, 3):
        for ws in ((2, 2), (3, 3, 3)):
            # create input shape: non-pooling dimensions
            # followed by 2 or 3 pooling dimensions
            shp = tuple(range(2, 2 + n_non_pool_dims)) + tuple(range(5, 5 + len(ws)))
            data = np.random.normal(0, 1, shp).astype(theano.config.floatX)
            input = gpuarray_shared_constructor(data)

            for mode in modes:
                out_pool = Pool(ndim=len(ws), mode=mode, ignore_border=True)(input, ws)
                out_pool_grad = T.grad(T.sum(out_pool), wrt=input)
                out = [out_pool, out_pool_grad]

                # run on GPU
                fg = theano.function([], out, mode=mode_with_gpu)
                assert any([isinstance(node.op, dnn.GpuDnnPool)
                           for node in fg.maker.fgraph.toposort()])
                assert any([isinstance(node.op, dnn.GpuDnnPoolGrad)
                           for node in fg.maker.fgraph.toposort()])
                res_gpu = fg()

                # run on CPU
                fc = theano.function([], out, mode=mode_without_gpu)
                assert any([isinstance(node.op, Pool)
                           for node in fc.maker.fgraph.toposort()])
                if mode == 'max':
                    assert any([isinstance(node.op, MaxPoolGrad)
                               for node in fc.maker.fgraph.toposort()])
                else:
                    assert any([isinstance(node.op, AveragePoolGrad)
                               for node in fc.maker.fgraph.toposort()])
                res_cpu = fg()

                # check for similarity
                utt.assert_allclose(res_gpu[0], res_cpu[0])
                utt.assert_allclose(res_gpu[1], res_cpu[1])


def test_dnn_tag():
    """
    Test that if cudnn isn't avail we crash and that if it is avail, we use it.
    """
    x = T.tensor4()
    old = theano.config.on_opt_error
    theano.config.on_opt_error = "raise"

    sio = StringIO()
    handler = logging.StreamHandler(sio)
    logging.getLogger('theano.compile.tests.test_dnn').addHandler(handler)
    # Silence original handler when intentionnally generating warning messages
    logging.getLogger('theano').removeHandler(theano.logging_default_handler)
    raised = False
    try:
        f = theano.function(
            [x],
            pool_2d(x, ws=(2, 2), ignore_border=True),
            mode=mode_with_gpu.including("cudnn"))
    except (AssertionError, RuntimeError):
        assert not dnn.dnn_available(test_ctx_name)
        raised = True
    finally:
        theano.config.on_opt_error = old
        logging.getLogger(
            'theano.compile.tests.test_dnn').removeHandler(handler)
        logging.getLogger('theano').addHandler(theano.logging_default_handler)

    if not raised:
        assert dnn.dnn_available(test_ctx_name)
        assert any([isinstance(n.op, dnn.GpuDnnPool)
                    for n in f.maker.fgraph.toposort()])


class TestDnnInferShapes(utt.InferShapeTester):

    border_modes = ['valid', 'full', 'half']
    conv_modes = ['conv', 'cross']

    def setUp(self):
        super(TestDnnInferShapes, self).setUp()
        self.mode = mode_with_gpu

    def test_softmax(self):
        if not dnn.dnn_available(test_ctx_name):
            raise SkipTest(dnn.dnn_available.msg)
        t = T.tensor4('t')
        rand_tensor = np.asarray(
            np.random.rand(5, 4, 3, 2),
            dtype=theano.config.floatX
        )
        self._compile_and_check(
            [t],
            [dnn.GpuDnnSoftmax('accurate', 'channel')(t)],
            [rand_tensor],
            dnn.GpuDnnSoftmax
        )

        self._compile_and_check(
            [t],
            [
                T.grad(
                    dnn.GpuDnnSoftmax(
                        'accurate',
                        'channel'
                    )(t).mean(),
                    t
                )
            ],
            [rand_tensor],
            dnn.GpuDnnSoftmaxGrad
        )

    def _test_conv(self, img, kerns, out, img_val, kern_vals, border_mode, conv_mode, subsamples, algo):
        if not dnn.dnn_available(test_ctx_name):
            raise SkipTest(dnn.dnn_available.msg)

        img_val = np.asarray(img_val, dtype=theano.config.floatX)
        kern_vals = np.asarray(kern_vals, dtype=theano.config.floatX)

        for subsample in subsamples:
            out_vals = np.zeros(
                dnn.GpuDnnConv.get_out_shape(img_val.shape, kern_vals.shape,
                                             border_mode=border_mode,
                                             subsample=subsample),
                dtype=theano.config.floatX)
            desc = dnn.GpuDnnConvDesc(
                border_mode=border_mode,
                subsample=subsample,
                conv_mode=conv_mode,
                precision=set_precision(theano.config.floatX)
            )(kerns.shape)
            conv = dnn.GpuDnnConv(algo=algo)(img, kerns, out, desc)
            self._compile_and_check(
                [img, kerns, out],
                [conv],
                [img_val, kern_vals, out_vals],
                dnn.GpuDnnConv
            )

    @parameterized.expand(chain(product([SUPPORTED_DNN_CONV_ALGO_FWD[0]],
                                        border_modes,
                                        conv_modes),
                                product(SUPPORTED_DNN_CONV_ALGO_FWD[1:],
                                        [border_modes[0]],
                                        [conv_modes[0]])),
                          testcase_func_name=utt.custom_name_func)
    def test_conv(self, algo, border_mode, conv_mode):
        self._test_conv(T.tensor4('img'),
                        T.tensor4('kerns'),
                        T.tensor4('out'),
                        np.random.rand(7, 2, 8, 4),
                        np.random.rand(8, 2, 4, 3),
                        border_mode,
                        conv_mode,
                        [(1, 1), (2, 2)],
                        algo)

    @parameterized.expand(product(border_modes, conv_modes), utt.custom_name_func)
    def test_conv3d_none(self, border_mode, conv_mode):
        self._test_conv(T.tensor5('img'),
                        T.tensor5('kerns'),
                        T.tensor5('out'),
                        np.random.rand(10, 2, 6, 4, 11),
                        np.random.rand(8, 2, 4, 3, 1),
                        border_mode,
                        conv_mode,
                        [(1, 1, 1), (2, 2, 2)],
                        'none')

    def _test_conv_gradw(self, img, topgrad, kerns, img_shape, kerns_shape, border_mode, conv_mode, subsample):
        if not dnn.dnn_available(test_ctx_name):
            raise SkipTest(dnn.dnn_available.msg)

        topgrad_shape = get_conv_output_shape(img_shape, kerns_shape,
                                              border_mode, subsample)

        img_val = np.asarray(
            np.random.rand(*img_shape),
            dtype=theano.config.floatX
        )
        topgrad_vals = np.asarray(
            np.random.rand(*topgrad_shape),
            dtype=theano.config.floatX
        )

        kerns_vals = np.zeros(kerns_shape, dtype=theano.config.floatX)
        kerns_shape = theano.shared(np.asarray(kerns_shape))
        desc = dnn.GpuDnnConvDesc(
            border_mode=border_mode,
            subsample=subsample,
            conv_mode=conv_mode,
            precision=set_precision(theano.config.floatX)
        )(kerns_shape)
        conv_grad_w = dnn.GpuDnnConvGradW()(
            img,
            topgrad,
            kerns,
            desc,
        )
        self._compile_and_check(
            [img, topgrad, kerns],
            [conv_grad_w],
            [img_val, topgrad_vals, kerns_vals],
            dnn.GpuDnnConvGradW
        )

    @parameterized.expand(product(border_modes, conv_modes), utt.custom_name_func)
    def test_conv_gradw(self, border_mode, conv_mode):
        self._test_conv_gradw(T.tensor4('img'),
                              T.tensor4('topgrad'),
                              T.tensor4('kerns'),
                              (5, 2, 6, 13),
                              (1, 2, 3, 7),
                              border_mode,
                              conv_mode,
                              (1, 1))

    def test_conv_gradi(self):
        if not dnn.dnn_available(test_ctx_name):
            raise SkipTest(dnn.dnn_available.msg)
        img = T.tensor4('img')
        kerns = T.tensor4('kerns')
        out = T.tensor4('out')
        kern_vals = np.asarray(
            np.random.rand(13, 14, 15, 16),
            dtype=theano.config.floatX
        )
        out_vals = np.asarray(
            np.random.rand(3, 13, 5, 6),
            dtype=theano.config.floatX
        )

        for params in product(
            ['valid'],  # Should this work for 'full'?
            [(1, 1)],
            ['conv', 'cross']
        ):
            shape = (
                out_vals.shape[0], kern_vals.shape[1],
                out_vals.shape[2] + kern_vals.shape[2] - 1,
                out_vals.shape[3] + kern_vals.shape[3] - 1
            )
            img_vals = np.zeros(shape, dtype=theano.config.floatX)
            desc = dnn.GpuDnnConvDesc(
                border_mode=params[0],
                subsample=params[1],
                conv_mode=params[2],
                precision=set_precision(theano.config.floatX)
            )(kerns.shape)
            conv_grad_i = dnn.GpuDnnConvGradI()(
                kerns,
                out,
                img,
                desc,
            )
            self._compile_and_check(
                [kerns, img, out],
                [conv_grad_i],
                [kern_vals, img_vals, out_vals],
                dnn.GpuDnnConvGradI
            )

    def test_pool(self):
        if not dnn.dnn_available(test_ctx_name):
            raise SkipTest(dnn.dnn_available.msg)
        img = T.tensor4('img')
        img_val = np.asarray(
            np.random.rand(2, 3, 4, 5),
            dtype=theano.config.floatX
        )

        # 'average_exc_pad' is disabled for versions < 4004
        if dnn.version(raises=False) < 4004:
            modes = ['max', 'average_inc_pad']
        else:
            modes = ['max', 'average_inc_pad', 'average_exc_pad']

        for params in product(
            [(1, 1), (2, 2), (3, 3)],
            [(1, 1), (2, 2), (3, 3)],
            modes
        ):
            self._compile_and_check(
                [img],
                [dnn.GpuDnnPool(mode=params[2])(img, params[0], params[1], (0, 0))],
                [img_val],
                dnn.GpuDnnPool
            )

    def test_pool_3d(self):
        if not dnn.dnn_available(test_ctx_name):
            raise SkipTest(dnn.dnn_available.msg)
        img = T.tensor5('img')
        img_val = np.asarray(
            np.random.rand(2, 3, 4, 5, 6),
            dtype=theano.config.floatX
        )

        # 'average_exc_pad' is disabled for versions < 4004
        if dnn.version(raises=False) < 4004:
            modes = ['max', 'average_inc_pad']
        else:
            modes = ['max', 'average_inc_pad', 'average_exc_pad']

        for params in product(
            [(1, 1, 1), (2, 2, 2), (3, 3, 3)],
            [(1, 1, 1), (2, 2, 2), (3, 3, 3)],
            modes
        ):
            self._compile_and_check(
                [img],
                [dnn.GpuDnnPool(mode=params[2])(img, params[0], params[1], (0, 0, 0))],
                [img_val],
                dnn.GpuDnnPool
            )

    def test_pool_grad(self):
        if not dnn.dnn_available(test_ctx_name):
            raise SkipTest(dnn.dnn_available.msg)
        img = T.tensor4('img')
        img_grad = T.tensor4('img_grad')
        out = T.tensor4('out')
        img_val = np.asarray(
            np.random.rand(2, 3, 4, 5),
            dtype=theano.config.floatX
        )
        img_grad_val = np.asarray(
            np.random.rand(2, 3, 4, 5),
            dtype=theano.config.floatX
        )
        out_val = np.asarray(
            np.random.rand(2, 3, 4, 5),
            dtype=theano.config.floatX
        )

        for params in product(
            [(1, 1), (2, 2), (3, 3)],
            [(1, 1), (2, 2), (3, 3)],
            ['max', 'average_inc_pad']
        ):
            pool_grad = dnn.GpuDnnPoolGrad(mode=params[2])(
                img,
                out,
                img_grad,
                params[0],
                params[1],
                (0, 0)
            )
            self._compile_and_check(
                [img, img_grad, out],
                [pool_grad],
                [img_val, img_grad_val, out_val],
                dnn.GpuDnnPoolGrad
            )

    def test_pool_3d_grad(self):
        if not dnn.dnn_available(test_ctx_name):
            raise SkipTest(dnn.dnn_available.msg)
        img = T.tensor5('img')
        img_grad = T.tensor5('img_grad')
        out = T.tensor5('out')
        img_val = np.asarray(
            np.random.rand(2, 3, 4, 5, 6),
            dtype=theano.config.floatX
        )
        img_grad_val = np.asarray(
            np.random.rand(2, 3, 4, 5, 6),
            dtype=theano.config.floatX
        )
        out_val = np.asarray(
            np.random.rand(2, 3, 4, 5, 6),
            dtype=theano.config.floatX
        )

        for params in product(
            [(1, 1, 1), (2, 2, 2), (3, 3, 3)],
            [(1, 1, 1), (2, 2, 2), (3, 3, 3)],
            ['max', 'average_inc_pad']
        ):
            pool_grad = dnn.GpuDnnPoolGrad(mode=params[2])(
                img,
                out,
                img_grad,
                params[0],
                params[1],
                (0, 0, 0)
            )
            self._compile_and_check(
                [img, img_grad, out],
                [pool_grad],
                [img_val, img_grad_val, out_val],
                dnn.GpuDnnPoolGrad
            )


# this has been a problem in the past
def test_dnn_conv_border_mode():
    if not dnn.dnn_available(test_ctx_name):
        raise SkipTest(dnn.dnn_available.msg)
    img = T.tensor4()
    kern = T.tensor4()

    dnn.dnn_conv(img, kern, border_mode=1)
    dnn.dnn_conv(img, kern, border_mode=(2, 3))
    dnn.dnn_conv(img, kern, border_mode='full')
    dnn.dnn_conv(img, kern, border_mode='valid')
    dnn.dnn_conv(img, kern, border_mode='half')


def test_dnn_conv_alpha_output_merge():
    if not dnn.dnn_available(test_ctx_name):
        raise SkipTest(dnn.dnn_available.msg)
    img = T.tensor4()
    kern = T.tensor4()
    out = T.tensor4()

    b = 1
    c = 4
    f = 3
    ih = 5
    iw = 8
    kh = 2
    kw = 6
    img_val = np.random.random((b, c, ih, iw)).astype(theano.config.floatX)
    kern_val = np.random.random((f, c, kh, kw)).astype(theano.config.floatX)
    out_val = np.random.random((b, f, ih - kh + 1,
                                iw - kw + 1)).astype(theano.config.floatX)

    conv = dnn.dnn_conv(img, kern)
    gw = theano.grad(conv.sum(), kern)
    gi = theano.grad(conv.sum(), img)

    lr = np.asarray(0.05, dtype=theano.config.floatX)

    fr = lr * (conv + out)
    wr = kern + lr * gw
    ir = img + lr * gi

    f1 = theano.function([img, kern, out], [fr, wr, ir], mode=mode_with_gpu)
    assert isinstance(f1.maker.fgraph.outputs[0].owner.inputs[0].owner.op,
                      dnn.GpuDnnConv)
    assert isinstance(f1.maker.fgraph.outputs[1].owner.inputs[0].owner.op,
                      dnn.GpuDnnConvGradW)
    assert isinstance(f1.maker.fgraph.outputs[2].owner.inputs[0].owner.op,
                      dnn.GpuDnnConvGradI)

    mode = mode_with_gpu
    mode = mode.excluding('local_dnn_conv_alpha_merge')
    mode = mode.excluding('local_dnn_convw_alpha_merge')
    mode = mode.excluding('local_dnn_convi_alpha_merge')
    mode = mode.excluding('local_dnn_conv_output_merge')
    mode = mode.excluding('local_dnn_convw_output_merge')
    mode = mode.excluding('local_dnn_convi_output_merge')

    f2 = theano.function([img, kern, out], [fr, wr, ir], mode=mode)

    assert not isinstance(f2.maker.fgraph.outputs[0].owner.inputs[0].owner.op,
                          dnn.GpuDnnConv)
    assert not isinstance(f2.maker.fgraph.outputs[1].owner.inputs[0].owner.op,
                          dnn.GpuDnnConvGradW)
    assert not isinstance(f2.maker.fgraph.outputs[2].owner.inputs[0].owner.op,
                          dnn.GpuDnnConvGradI)

    out_f1 = f1(img_val, kern_val, out_val)
    out_f2 = f2(img_val, kern_val, out_val)

    assert len(out_f1) == len(out_f2)

    for v1, v2 in zip(out_f1, out_f2):
        utt.assert_allclose(v1, v2)


def test_dnn_conv_grad():
    if not dnn.dnn_available(test_ctx_name):
        raise SkipTest(dnn.dnn_available.msg)
    b = 1
    c = 4
    f = 3
    ih = 2
    iw = 8
    kh = 2
    kw = 2
    img_val = np.random.random((b, c, ih, iw)).astype(theano.config.floatX)
    kern_val = np.random.random((f, c, kh, kw)).astype(theano.config.floatX)
    out_val = np.random.random((b, f, ih - kw + 1,
                                iw - kw + 1)).astype(theano.config.floatX)

    def dconv(img, kern, out):
        desc = dnn.GpuDnnConvDesc(border_mode='valid', subsample=(1, 1),
                                  conv_mode='conv', precision=set_precision(theano.config.floatX))(kern.shape)
        return dnn.GpuDnnConv()(img, kern, out, desc, alpha=0.5, beta=0.75)

    def dconvi(img, kern, out):
        desc = dnn.GpuDnnConvDesc(border_mode='valid', subsample=(1, 1),
                                  conv_mode='conv', precision=set_precision(theano.config.floatX))(kern.shape)
        return dnn.GpuDnnConvGradI()(kern, out, img, desc, alpha=-1.0,
                                     beta=0.0)

    def dconvw(img, kern, out):
        desc = dnn.GpuDnnConvDesc(border_mode='valid', subsample=(1, 1),
                                  conv_mode='conv', precision=set_precision(theano.config.floatX))(kern.shape)
        return dnn.GpuDnnConvGradW()(img, out, kern, desc, alpha=0.75,
                                     beta=-1.0)

    utt.verify_grad(dconv, [img_val, kern_val, out_val], eps=1e-3)
    utt.verify_grad(dconvi, [img_val, kern_val, out_val], eps=1e-3)
    utt.verify_grad(dconvw, [img_val, kern_val, out_val], eps=1e-3)


def get_conv3d_test_cases():
    # Every element of test_shapes follows the format
    # [input_shape, filter_shape, subsample]
    test_shapes = [[(128, 3, 5, 5, 5), (64, 3, 1, 2, 4), (1, 1, 1)],
                   [(8, 4, 20, 12, 15), (5, 4, 6, 12, 4), (2, 2, 2)],
                   [(8, 1, 20, 12, 15), (5, 1, 6, 12, 4), (3, 3, 3)],
                   [(8, 1, 20, 12, 15), (5, 1, 6, 12, 4), (3, 2, 1)],
                   # Test with 1x1x1 filters
                   [(8, 1, 10, 10, 10), (10, 1, 1, 1, 1), (1, 1, 1)],
                   # Test with dimensions larger than 1024 (thread block dim)
                   [(1025, 1, 2, 3, 4), (5, 1, 1, 2, 3), (1, 1, 1)],
                   [(8, 1, 2, 3, 4), (1025, 1, 1, 2, 3), (1, 1, 1)],
                   [(8, 1025, 2, 3, 4), (5, 1025, 1, 1, 2), (1, 1, 1)],
                   [(8, 1, 1030, 3, 4), (5, 1, 1025, 1, 1), (1, 1, 1)],
                   [(8, 1, 2, 1030, 4), (5, 1, 2, 1025, 1), (1, 1, 1)],
                   [(8, 1, 2, 3, 1030), (5, 1, 1, 2, 1025), (1, 1, 1)],
                   # The equivalent of this caused a crash with conv2d
                   [(1, 1, 1, 44800, 1), (6, 1, 1, 1, 1), (1, 1, 1)]]

    # With border mode 'full', test with kernel bigger than image in some/all
    # dimensions
    test_shapes_full = [[(6, 2, 2, 2, 2), (4, 2, 3, 1, 1), (1, 1, 1)],
                        [(6, 2, 2, 2, 2), (4, 2, 1, 3, 1), (1, 1, 1)],
                        [(6, 2, 2, 2, 2), (4, 2, 1, 1, 3), (1, 1, 1)],
                        [(6, 2, 2, 2, 2), (4, 2, 5, 5, 5), (1, 1, 1)]]
    border_modes = ['valid', 'full', 'half', (1, 2, 3), (3, 2, 1), 1, 2]
    conv_modes = ['conv', 'cross']

    itt = chain(product(test_shapes, border_modes, conv_modes),
                product(test_shapes_full, ['full'], conv_modes))

    return itt


def test_conv3d_fwd():

    if not dnn.dnn_available(test_ctx_name):
        raise SkipTest(dnn.dnn_available.msg)

    def run_conv3d_fwd(inputs_shape, filters_shape, subsample,
                       border_mode, conv_mode):

        inputs_val = np.random.random(inputs_shape).astype(theano.config.floatX)
        filters_val = np.random.random(filters_shape).astype(theano.config.floatX)

        # Scale down the input values to prevent very large absolute errors
        # due to float rounding
        inputs_val /= 10
        filters_val /= 10

        inputs = theano.shared(inputs_val)
        filters = theano.shared(filters_val)

        # Compile a theano function for the cuDNN implementation
        conv = dnn.dnn_conv3d(img=inputs, kerns=filters,
                              border_mode=border_mode, subsample=subsample,
                              conv_mode=conv_mode)
        f = theano.function([], conv, mode=mode_with_gpu)

        # If conv_mode is 'conv' the reference implementation should use
        # filters filpped according to the width, height and time axis
        if conv_mode == 'conv':
            flipped_filters = filters[:, :, ::-1, ::-1, ::-1]
        else:
            flipped_filters = filters

        # Compile a theano function for the reference implementation
        conv_ref = theano.tensor.nnet.corr3d.Corr3dMM(border_mode=border_mode,
                                                      subsample=subsample
                                                      )(ref_cast(inputs), flipped_filters)
        f_ref = theano.function([], conv_ref, mode="FAST_RUN")

        # Compare the results of the two implementations
        res_ref = f_ref()
        res = f()
        # raise rtol to make the test pass with more seed.
        rtol = None
        # Raise tolerance for float16
        if theano.config.floatX == 'float16':
            rtol = 6e-2
        utt.assert_allclose(res_ref, res, rtol=rtol)

    test_cases = get_conv3d_test_cases()
    for (i_shape, f_shape, subsample), border_mode, conv_mode in test_cases:
        yield (run_conv3d_fwd, i_shape, f_shape, subsample, border_mode,
               conv_mode)


def test_conv3d_bwd():

    if not dnn.dnn_available(test_ctx_name):
        raise SkipTest(dnn.dnn_available.msg)

    def run_conv3d_bwd(inputs_shape, filters_shape, subsample,
                       border_mode, conv_mode):

        inputs_val = np.random.random(inputs_shape).astype(theano.config.floatX)
        filters_val = np.random.random(filters_shape).astype(theano.config.floatX)

        inputs = theano.shared(inputs_val)
        filters = theano.shared(filters_val)

        # Compile a theano function for the cuDNN implementation
        conv = dnn.dnn_conv3d(img=inputs, kerns=filters,
                              border_mode=border_mode, subsample=subsample,
                              conv_mode=conv_mode)

        grad_i, grad_w = theano.tensor.grad(conv.sum(), [inputs, filters])

        f = theano.function([], [grad_i, grad_w], mode=mode_with_gpu)

        # If conv_mode is 'conv' the reference implementation should use
        # filters filpped according to the width, height and time axis
        if conv_mode == 'conv':
            flipped_filters = filters[:, :, ::-1, ::-1, ::-1]
        else:
            flipped_filters = filters

        # Compile a theano function for the reference implementation
        conv_ref = theano.tensor.nnet.corr3d.Corr3dMM(border_mode=border_mode,
                                                      subsample=subsample
                                                      )(ref_cast(inputs), flipped_filters)
        (grad_i_ref,
         grad_w_ref) = theano.tensor.grad(conv_ref.sum(),
                                          [inputs, filters])
        f_ref = theano.function([], [grad_i_ref, grad_w_ref], mode="FAST_RUN")

        # Compare the results of the two implementations
        res_ref = f_ref()
        res = f()
        # Needed for big size for some seed
        # raise rtol to make the test pass with more seed.
        rtol = None
        # Raise tolerance for float16
        if theano.config.floatX == 'float16':
            rtol = 5e-2
        utt.assert_allclose(res_ref[0], res[0], rtol=rtol)
        utt.assert_allclose(res_ref[1], res[1], rtol=rtol)

    test_cases = get_conv3d_test_cases()
    for (i_shape, f_shape, subsample), border_mode, conv_mode in test_cases:
        yield (run_conv3d_bwd, i_shape, f_shape, subsample, border_mode,
               conv_mode)


def test_version():
    if not dnn.dnn_available(test_ctx_name):
        raise SkipTest(dnn.dnn_available.msg)
    assert isinstance(dnn.version(), int)


def test_nvcc_compiler_bindir_and_flags():
    # This tests if the options nvcc.compiler_bindir and nvcc.flags from
    # the old sandbox.cuda backend are not passed to the g++ compiler in
    # the new backend. (Regression test for issues GH-4978 and GH-5373.)
    if not dnn.dnn_available(test_ctx_name):
        raise SkipTest(dnn.dnn_available.msg)
    old_nvcc_compiler_bindir = theano.config.nvcc.compiler_bindir
    old_nvcc_flags = theano.config.nvcc.flags
    try:
        theano.config.nvcc.compiler_bindir = "/usr/bin"
        theano.config.nvcc.flags = "--cuda"
        # compiling should still work, which means that the options
        # have not been passed to the compiler
        ret, msg = dnn._dnn_check_compile()
        assert ret, msg
    finally:
        theano.config.nvcc.compiler_bindir = old_nvcc_compiler_bindir
        theano.config.nvcc.flags = old_nvcc_flags


class test_SoftMax(test_nnet.test_SoftMax):
    gpu_op = dnn.GpuDnnSoftmax
    gpu_grad_op = dnn.GpuDnnSoftmaxGrad
    mode = mode_with_gpu

    def setUp(self):
        if not dnn.dnn_available(test_ctx_name):
            raise SkipTest(dnn.dnn_available.msg)

    def test_softmax_shape_0(self):
        dims = (2, 0, 4, 5)
        data = np.arange(
            np.product(dims),
            dtype=theano.config.floatX
        ).reshape(dims)

        # Verify the forward op
        x_gpu = T.tensor4('x_gpu')
        f_gpu = dnn.GpuDnnSoftmax('accurate', 'channel')(x_gpu)
        f_gpu = theano.function([x_gpu], f_gpu, mode=self.mode)
        assert f_gpu(data).shape == dims

        # Verify the gradient op
        dy_gpu = T.tensor4('dy_gpu')
        sm_gpu = T.tensor4('sm_gpu')
        f_grad_gpu = dnn.GpuDnnSoftmaxGrad('accurate', 'channel')(dy_gpu, sm_gpu)
        f_grad_gpu = theano.function([dy_gpu, sm_gpu], f_grad_gpu, mode=self.mode)
        assert f_grad_gpu(data, data).shape == dims

    def test_softmax_f16(self):
        x = T.matrix('x', 'float16')
        x_gpu = T.tensor4('x_gpu', 'float16')
        f_z = T.nnet.softmax_op
        f_gpu = dnn.GpuDnnSoftmax(
            'accurate',
            'channel'
        )

        def cmp(n, m, f, f_gpu):
            data = np.random.random((n, m)).astype('float16')
            gdata = np.asarray(data)[:, :, None, None]

            out = f(data)
            gout = np.asarray(f_gpu(gdata))[:, :, 0, 0]
            utt.assert_allclose(out, gout)

        self._test_softmax(x, x_gpu, f_z, f_gpu, cmp)

    def test_softmax_grad(self):
        def cmp(n, m, f, f_gpu):
            data = np.arange(n * m, dtype=theano.config.floatX).reshape(n, m)
            gdata = np.asarray(data)[:, :, None, None]

            out = f(data)
            gout = np.asarray(f_gpu(gdata))[:, :, 0, 0]
            utt.assert_allclose(out, gout)

        x = T.matrix('x')
        x_gpu = T.tensor4('x_gpu')
        f_z = T.nnet.softmax_op
        f_gpu = dnn.GpuDnnSoftmax(
            'accurate',
            'channel'
        )

        # Verify the grad operation
        dims = (2, 3, 4, 5)
        gdata = np.arange(
            np.product(dims),
            dtype=theano.config.floatX
        ).reshape(dims)
        T.verify_grad(f_gpu, [gdata], rng=np.random,
                      mode=mode_with_gpu)

        # Verify that the CPU and GPU implementations return the same results
        # up to a tolerance.

        self._test_softmax(
            x,
            x_gpu,
            f_z,
            f_gpu,
            cmp
        )

        self._test_softmax(
            x, x, f_z, f_z, self._cmp
        )

        # Verify that the SoftmaxGrad -> Gpu[Dnn]SoftmaxGrad
        # optimization is applied when cudnn is required
        y = T.vector('y')
        f = theano.function(
            [y],
            T.grad(T.nnet.softmax(y).mean(), y),
            mode=mode_with_gpu
        )
        sorted_f = f.maker.fgraph.toposort()
        val = np.random.rand(5).astype(theano.config.floatX)
        out_dnn = f(val)
        assert(len([i
                    for i in sorted_f
                    if isinstance(
                        i.op,
                        self.gpu_grad_op)
                    ]) == 1)
        assert(len([i
                    for i in sorted_f
                    if isinstance(
                        i.op,
                        theano.tensor.nnet.SoftmaxGrad)
                    ]) == 0)

        # Verify that the SoftmaxGrad -> Gpu[Dnn]SoftmaxGrad
        # optimization is not applied when cudnn is excluded or not
        # available
        mode_wo_cudnn = mode_with_gpu.excluding("cudnn")
        y = T.vector('y')
        f = theano.function(
            [y],
            T.grad(T.nnet.softmax(y).mean(), y),
            mode=mode_wo_cudnn
        )
        sorted_f = f.maker.fgraph.toposort()
        out_cpu = f(val)
        utt.assert_allclose(out_dnn, out_cpu)
        assert(len([i
                    for i in sorted_f
                    if isinstance(
                        i.op,
                        self.gpu_grad_op)
                    ]) == 0)
        assert(len([i
                    for i in sorted_f
                    if isinstance(
                        i.op,
                        theano.tensor.nnet.SoftmaxGrad)
                    ]) == 1)

        # Verify that the SoftmaxGrad -> GpuDnnSoftmaxGrad do not
        # crash with manual graph
        y = T.vector('y')
        o = theano.tensor.nnet.SoftmaxGrad()(y, y * 2)
        f = theano.function([y], o, mode=mode_with_gpu)
        sorted_f = f.maker.fgraph.toposort()
        assert(len([i
                    for i in sorted_f
                    if isinstance(
                        i.op,
                        self.gpu_grad_op)
                    ]) == 1)
        assert(len([i
                    for i in sorted_f
                    if isinstance(
                        i.op,
                        theano.tensor.nnet.SoftmaxGrad)
                    ]) == 0)

    def test_log_softmax(self):
        # This is a test for an optimization that depends on cuDNN v3 or
        # more recent. Don't test if the cuDNN version is too old.
        if dnn.version(raises=False) < 3000:
            raise SkipTest("Log-softmax is only in cudnn v3+")

        x = T.tensor4()
        softmax_out = dnn.GpuDnnSoftmax('accurate', 'channel')(x)
        log_out = T.log(T.as_tensor_variable(softmax_out))

        f = theano.function([x], log_out, mode=mode_with_gpu)

        # Ensure that the optimization has been applied
        dnn_softmax_nodes = [n for n in f.maker.fgraph.toposort() if
                             isinstance(n.op, dnn.GpuDnnSoftmax)]
        assert len(dnn_softmax_nodes) == 1
        assert dnn_softmax_nodes[0].op.algo == "log"

        # Ensure that the output of the function is valid
        input_shapes = [(3, 4, 5, 6),
                        (1025, 2, 3, 4),
                        (2, 1025, 3, 4),
                        (2, 3, 1025, 4),
                        (2, 3, 4, 1025),
                        (66000, 2, 3, 4),
                        (2, 66000, 3, 4),
                        (2, 3, 66000, 4),
                        (2, 3, 4, 66000)]

        for inp_shape in input_shapes:
            input_val = np.random.normal(0, 1, inp_shape).astype(theano.config.floatX)

            out = f(input_val)
            expected_out = np.log(np.exp(input_val) /
                                  np.exp(input_val).sum(1)[:, None, :, :])

            utt.assert_allclose(out, expected_out)

    def test_log_softmax2(self):
        # Test that the op LogSoftmax is correctly replaced by the op
        # DnnSoftmax with the 'log' mode.

        # This is a test for an optimization that depends on cuDNN v3 or
        # more recent. Don't test if the cuDNN version is too old.
        if dnn.version(raises=False) < 3000:
            raise SkipTest("Log-softmax is only in cudnn v3+")

        # Compile a reference function, on the CPU, to be used to validate the
        # results of the other function.
        x = T.matrix()
        f_ref = theano.function([x], T.nnet.LogSoftmax()(x))

        # Build the first graph and ensure that the optimization is applied
        log_softmax_out = T.nnet.LogSoftmax()(x)
        f = theano.function([x], log_softmax_out, mode=mode_with_gpu)

        dnn_softmax_nodes = [n for n in f.maker.fgraph.toposort() if
                             isinstance(n.op, dnn.GpuDnnSoftmax)]
        assert len(dnn_softmax_nodes) == 1
        assert dnn_softmax_nodes[0].op.algo == "log"

        # Compare the output of the function with the reference function
        inp = np.random.normal(0, 1, (5, 6)).astype(theano.config.floatX)
        utt.assert_allclose(f(inp), f_ref(inp))

        # Build the first graph and ensure that the optimization is applied
        log_softmax_out = T.log(T.nnet.Softmax()(x))
        f = theano.function([x], log_softmax_out, mode=mode_with_gpu)

        dnn_softmax_nodes = [n for n in f.maker.fgraph.toposort() if
                             isinstance(n.op, dnn.GpuDnnSoftmax)]
        assert len(dnn_softmax_nodes) == 1
        assert dnn_softmax_nodes[0].op.algo == "log"

        # Compare the output of the function with the reference function
        inp = np.random.normal(0, 1, (5, 6)).astype(theano.config.floatX)
        utt.assert_allclose(f(inp), f_ref(inp))


def test_dnn_batchnorm_train():
    if not dnn.dnn_available(test_ctx_name):
        raise SkipTest(dnn.dnn_available.msg)
    utt.seed_rng()

    tensor6 = T.TensorType(theano.config.floatX, (False,) * 6)

    for mode in ('per-activation', 'spatial'):
        for vartype in (tensor6, T.tensor5, T.tensor4, T.tensor3, T.matrix, T.vector):
            x, scale, bias, running_mean, running_var = (vartype(n)
                                                         for n in ('x', 'scale', 'bias',
                                                                   'running_mean',
                                                                   'running_var'))
            ndim = x.ndim
            eps = 5e-3  # some non-standard value to test if it's used
            running_average_factor = 0.3

            # forward pass, direct interface
            out_gpu, x_mean_gpu, x_invstd_gpu, \
                out_running_mean_gpu, out_running_var_gpu = \
                dnn.dnn_batch_normalization_train(x, scale, bias, mode, eps,
                                                  running_average_factor,
                                                  running_mean, running_var)
            # forward pass, abstract interface
            out_abstract, x_mean_abstract, x_invstd_abstract, \
                out_running_mean_abstract, out_running_var_abstract = \
                bn.batch_normalization_train(x, scale, bias, mode, eps,
                                             running_average_factor,
                                             running_mean, running_var)
            # reference forward pass
            if mode == 'per-activation':
                axes = (0,)
            elif mode == 'spatial':
                axes = (0,) + tuple(range(2, ndim))
            x_mean_ref = x.mean(axis=axes, keepdims=True)
            x_var_ref = x.var(axis=axes, keepdims=True)
            x_invstd_ref = T.inv(T.sqrt(x_var_ref + eps))
            scale_ref = T.addbroadcast(scale, *axes)
            bias_ref = T.addbroadcast(bias, *axes)
            m = T.cast(T.prod(x.shape) / T.prod(scale.shape), theano.config.floatX)
            out_ref = (x - x_mean_ref) * (scale_ref * x_invstd_ref) + bias_ref
            out_running_mean_ref = running_mean * (1 - running_average_factor) + \
                x_mean_ref * running_average_factor
            out_running_var_ref = running_var * (1 - running_average_factor) + \
                (m / (m - 1)) * x_var_ref * running_average_factor
            # backward pass
            dy = vartype('dy')
            grads_gpu = T.grad(None, wrt=[x, scale, bias], known_grads={out_gpu: dy})
            grads_abstract = T.grad(None, wrt=[x, scale, bias], known_grads={out_abstract: dy})
            # reference backward pass
            grads_ref = T.grad(None, wrt=[x, scale, bias], known_grads={out_ref: dy})
            # compile
            f_gpu = theano.function([x, scale, bias, running_mean, running_var, dy],
                                    [out_gpu, x_mean_gpu, x_invstd_gpu,
                                     out_running_mean_gpu, out_running_var_gpu] + grads_gpu,
                                    mode=mode_with_gpu)
            f_abstract = theano.function([x, scale, bias, running_mean, running_var, dy],
                                         [out_abstract, x_mean_abstract, x_invstd_abstract,
                                          out_running_mean_abstract, out_running_var_abstract] +
                                         grads_abstract,
                                         mode=mode_with_gpu)
            f_ref = theano.function([x, scale, bias, running_mean, running_var, dy],
                                    [out_ref, x_mean_ref, x_invstd_ref,
                                     out_running_mean_ref, out_running_var_ref] + grads_ref,
                                    mode=mode_without_gpu)
            # check if the abstract Ops have been replaced
            assert any([isinstance(n.op, dnn.GpuDnnBatchNorm) for n
                        in f_abstract.maker.fgraph.toposort()])
            assert any([isinstance(n.op, dnn.GpuDnnBatchNormGrad) for n
                        in f_abstract.maker.fgraph.toposort()])
            assert not any([isinstance(n.op, (bn.AbstractBatchNormTrain,
                                              bn.AbstractBatchNormInference,
                                              bn.AbstractBatchNormTrainGrad)) for n
                            in f_abstract.maker.fgraph.toposort()])
            # run
            for data_shape in ((5, 10, 30, 40, 10, 5), (4, 3, 1, 1, 1, 1), (1, 1, 5, 5, 5, 5)):
                data_shape = data_shape[:ndim]
                param_shape = tuple(1 if d in axes else s
                                    for d, s in enumerate(data_shape))
<<<<<<< HEAD
                X = 4 + 3 * np.random.randn(*data_shape).astype(theano.config.floatX)
                Dy = -1 + 2 * np.random.randn(*data_shape).astype(theano.config.floatX)
                Scale = np.random.randn(*param_shape).astype(theano.config.floatX)
                Bias = np.random.randn(*param_shape).astype(theano.config.floatX)
                outputs = f(X, Scale, Bias, Dy)
=======
                X = 4 + 3 * numpy.random.randn(*data_shape).astype(theano.config.floatX)
                Dy = -1 + 2 * numpy.random.randn(*data_shape).astype(theano.config.floatX)
                Scale = numpy.random.randn(*param_shape).astype(theano.config.floatX)
                Bias = numpy.random.randn(*param_shape).astype(theano.config.floatX)
                Running_mean = numpy.random.randn(*param_shape).astype(theano.config.floatX)
                Running_var = numpy.random.randn(*param_shape).astype(theano.config.floatX)
                outputs_gpu = f_gpu(X, Scale, Bias, Running_mean, Running_var, Dy)
                outputs_abstract = f_abstract(X, Scale, Bias, Running_mean, Running_var, Dy)
                outputs_ref = f_ref(X, Scale, Bias, Running_mean, Running_var, Dy)
>>>>>>> 8b9f7336
                # compare outputs
                utt.assert_allclose(outputs_gpu[0], outputs_ref[0])  # out
                utt.assert_allclose(outputs_gpu[1], outputs_ref[1])  # mean
                utt.assert_allclose(outputs_gpu[2], outputs_ref[2])  # invstd
                utt.assert_allclose(outputs_gpu[3], outputs_ref[3])  # running_mean
                utt.assert_allclose(numpy.nan_to_num(outputs_gpu[4]),
                                    numpy.nan_to_num(outputs_ref[4]))  # running_var
                utt.assert_allclose(outputs_abstract[0], outputs_ref[0])  # out
                utt.assert_allclose(outputs_abstract[1], outputs_ref[1])  # mean
                utt.assert_allclose(outputs_abstract[2], outputs_ref[2])  # invstd
                utt.assert_allclose(outputs_abstract[3], outputs_ref[3])  # running_mean
                utt.assert_allclose(numpy.nan_to_num(outputs_abstract[4]),
                                    numpy.nan_to_num(outputs_ref[4]))  # running_var
                # compare gradients
                utt.assert_allclose(outputs_gpu[5], outputs_ref[5], atol=2e-4)  # dx
                utt.assert_allclose(outputs_gpu[6], outputs_ref[6], rtol=4e-4, atol=1e-4)  # dscale
                utt.assert_allclose(outputs_gpu[7], outputs_ref[7])  # dbias
                utt.assert_allclose(outputs_abstract[5], outputs_ref[5], atol=2e-4)  # dx
                utt.assert_allclose(outputs_abstract[6], outputs_ref[6], rtol=4e-4, atol=1e-4)  # dscale
                utt.assert_allclose(outputs_abstract[7], outputs_ref[7])  # dbias


def test_dnn_batchnorm_train_without_running_averages():
    # compile and run batch_normalization_train without running averages
    if not dnn.dnn_available(test_ctx_name):
        raise SkipTest(dnn.dnn_available.msg)
    if dnn.version(raises=False) < 5000:
        raise SkipTest("batch normalization requires cudnn v5+")
    utt.seed_rng()

    x, scale, bias, dy = T.tensor4('x'), T.tensor4('scale'), T.tensor4('bias'), T.tensor4('dy')
    data_shape = (5, 10, 30, 25)
    param_shape = (1, 10, 30, 25)

    # forward pass
    out_gpu, x_mean_gpu, x_invstd_gpu = \
        dnn.dnn_batch_normalization_train(x, scale, bias, 'per-activation')
    out_abstract, x_mean_abstract, x_invstd_abstract = \
        bn.batch_normalization_train(x, scale, bias, 'per-activation')
    # backward pass
    grads_gpu = T.grad(None, wrt=[x, scale, bias], known_grads={out_gpu: dy})
    grads_abstract = T.grad(None, wrt=[x, scale, bias], known_grads={out_gpu: dy})
    # compile
    f_gpu = theano.function([x, scale, bias, dy],
                            [out_gpu, x_mean_gpu, x_invstd_gpu] +
                            grads_gpu,
                            mode=mode_with_gpu)
    f_abstract = theano.function([x, scale, bias, dy],
                                 [out_abstract, x_mean_abstract, x_invstd_abstract] +
                                 grads_abstract,
                                 mode=mode_with_gpu)
    # check if the abstract Ops have been replaced
    assert any([isinstance(n.op, dnn.GpuDnnBatchNorm)
                for n in f_abstract.maker.fgraph.toposort()])
    assert any([isinstance(n.op, dnn.GpuDnnBatchNormGrad)
                for n in f_abstract.maker.fgraph.toposort()])
    assert not any([isinstance(n.op, (bn.AbstractBatchNormTrain,
                                      bn.AbstractBatchNormInference,
                                      bn.AbstractBatchNormTrainGrad))
                    for n in f_abstract.maker.fgraph.toposort()])
    # run
    X = 4 + 3 * numpy.random.randn(*data_shape).astype(theano.config.floatX)
    Dy = -1 + 2 * numpy.random.randn(*data_shape).astype(theano.config.floatX)
    Scale = numpy.random.randn(*param_shape).astype(theano.config.floatX)
    Bias = numpy.random.randn(*param_shape).astype(theano.config.floatX)
    f_gpu(X, Scale, Bias, Dy)
    f_abstract(X, Scale, Bias, Dy)


def test_dnn_batchnorm_train_inplace():
    # test inplace_running_mean and inplace_running_var
    if not dnn.dnn_available(test_ctx_name):
        raise SkipTest(dnn.dnn_available.msg)
    if dnn.version(raises=False) < 5000:
        raise SkipTest("batch normalization requires cudnn v5+")
    utt.seed_rng()

    x, scale, bias = T.tensor4('x'), T.tensor4('scale'), T.tensor4('bias')
    data_shape = (5, 10, 30, 25)
    param_shape = (1, 10, 30, 25)
    running_mean = gpuarray_shared_constructor(
        numpy.random.randn(*param_shape).astype(theano.config.floatX),
        broadcastable=(True, False, False, False))
    running_var = gpuarray_shared_constructor(
        numpy.random.randn(*param_shape).astype(theano.config.floatX),
        broadcastable=(True, False, False, False))

    # forward pass
    out, x_mean, x_invstd, new_running_mean, new_running_var = \
        dnn.dnn_batch_normalization_train(x, scale, bias, 'per-activation',
                                          epsilon=5e-3, running_average_factor=0.3,
                                          running_mean=running_mean, running_var=running_var)
    # update running averages
    updates = OrderedDict()
    updates[running_mean] = new_running_mean
    updates[running_var] = new_running_var
    # compile
    f = theano.function([x, scale, bias],
                        [out, x_mean, x_invstd],
                        updates=updates,
                        mode=mode_with_gpu)
    # check for the inplace settings
    nodes = [n for n in f.maker.fgraph.toposort()
             if isinstance(n.op, dnn.GpuDnnBatchNorm)]
    assert len(nodes) == 1
    assert nodes[0].op.inplace_running_mean
    assert nodes[0].op.inplace_running_var
    assert nodes[0].op.inplace_output
    # run
    X = 4 + 3 * numpy.random.randn(*data_shape).astype(theano.config.floatX)
    Scale = numpy.random.randn(*param_shape).astype(theano.config.floatX)
    Bias = numpy.random.randn(*param_shape).astype(theano.config.floatX)
    f(X, Scale, Bias)


def test_batchnorm_inference():
    if not dnn.dnn_available(test_ctx_name):
        raise SkipTest(dnn.dnn_available.msg)
    utt.seed_rng()

    tensor6 = T.TensorType(theano.config.floatX, (False,) * 6)

    for mode in ('per-activation', 'spatial'):
        for vartype in (tensor6, T.tensor5, T.tensor4, T.tensor3, T.matrix, T.vector):
            x, scale, bias, mean, var = (vartype(n)
                                         for n in ('x', 'scale', 'bias', 'mean', 'var'))
            ndim = x.ndim
            eps = 5e-3  # some non-standard value to test if it's used

            # forward pass, direct interface
            out_gpu = dnn.dnn_batch_normalization_test(x, scale, bias, mean,
                                                       var, mode, eps)
            # forward pass, abstract interface
            out_abstract = bn.batch_normalization_test(x, scale, bias, mean,
                                                       var, mode, eps)
            # reference forward pass
            if mode == 'per-activation':
                axes = (0,)
            elif mode == 'spatial':
                axes = (0,) + tuple(range(2, ndim))
            scale_ref, bias_ref, mean_ref, var_ref = (T.addbroadcast(t, *axes)
                                                      for t in (scale, bias, mean, var))
            out_ref = (x - mean_ref) * (scale_ref / T.sqrt(var_ref + eps)) + bias_ref
            # backward pass
            dy = vartype('dy')
            grads_gpu = T.grad(None, wrt=[x, scale, bias, mean, var], known_grads={out_gpu: dy})
            grads_abstract = T.grad(None, wrt=[x, scale, bias, mean, var], known_grads={out_abstract: dy})
            # reference backward pass
            grads_ref = T.grad(None, wrt=[x, scale, bias, mean, var], known_grads={out_ref: dy})
            # compile
            f_gpu = theano.function([x, scale, bias, mean, var, dy],
                                    [out_gpu] + grads_gpu, mode=mode_with_gpu)
            f_abstract = theano.function([x, scale, bias, mean, var, dy],
                                         [out_abstract] + grads_abstract, mode=mode_with_gpu)
            f_ref = theano.function([x, scale, bias, mean, var, dy],
                                    [out_ref] + grads_ref)
            # check if the abstract Ops have been replaced
            assert any([isinstance(n.op, dnn.GpuDnnBatchNormInference) for n
                        in f_abstract.maker.fgraph.toposort()])
            assert not any([isinstance(n.op, (bn.AbstractBatchNormTrain,
                                              bn.AbstractBatchNormInference,
                                              bn.AbstractBatchNormTrainGrad)) for n
                            in f_abstract.maker.fgraph.toposort()])
            # run
            for data_shape in ((10, 20, 30, 40, 10, 5), (4, 3, 1, 1, 1, 1), (1, 1, 5, 5, 5, 5)):
                data_shape = data_shape[:ndim]
                param_shape = tuple(1 if d in axes else s
                                    for d, s in enumerate(data_shape))
<<<<<<< HEAD
                X = 4 + 3 * np.random.randn(*data_shape).astype(theano.config.floatX)
                Dy = -1 + 2 * np.random.randn(*data_shape).astype(theano.config.floatX)
                Scale = np.random.randn(*param_shape).astype(theano.config.floatX)
                Bias = np.random.randn(*param_shape).astype(theano.config.floatX)
                Mean = np.random.randn(*param_shape).astype(theano.config.floatX)
                Var = np.random.rand(*param_shape).astype(theano.config.floatX)
                outputs = f(X, Scale, Bias, Mean, Var, Dy)
=======
                X = 4 + 3 * numpy.random.randn(*data_shape).astype(theano.config.floatX)
                Dy = -1 + 2 * numpy.random.randn(*data_shape).astype(theano.config.floatX)
                Scale = numpy.random.randn(*param_shape).astype(theano.config.floatX)
                Bias = numpy.random.randn(*param_shape).astype(theano.config.floatX)
                Mean = numpy.random.randn(*param_shape).astype(theano.config.floatX)
                Var = numpy.random.rand(*param_shape).astype(theano.config.floatX)
                outputs_gpu = f_gpu(X, Scale, Bias, Mean, Var, Dy)
                outputs_abstract = f_abstract(X, Scale, Bias, Mean, Var, Dy)
                outputs_ref = f_ref(X, Scale, Bias, Mean, Var, Dy)
>>>>>>> 8b9f7336
                # compare outputs
                utt.assert_allclose(outputs_gpu[0], outputs_ref[0])  # out
                utt.assert_allclose(outputs_abstract[0], outputs_ref[0])  # out
                # compare gradients
                utt.assert_allclose(outputs_gpu[1], outputs_ref[1], atol=4e-5)  # dx
                utt.assert_allclose(outputs_gpu[2], outputs_ref[2], atol=4e-5)  # dscale
                utt.assert_allclose(outputs_gpu[3], outputs_ref[3])  # dbias
                utt.assert_allclose(outputs_gpu[4], outputs_ref[4])  # dmean
                utt.assert_allclose(outputs_gpu[5], outputs_ref[5], rtol=2e-3, atol=4e-5)  # dvar
                utt.assert_allclose(outputs_abstract[1], outputs_ref[1], atol=4e-5)  # dx
                utt.assert_allclose(outputs_abstract[2], outputs_ref[2], atol=4e-5)  # dscale
                utt.assert_allclose(outputs_abstract[3], outputs_ref[3])  # dbias
                utt.assert_allclose(outputs_abstract[4], outputs_ref[4])  # dmean
                utt.assert_allclose(outputs_abstract[5], outputs_ref[5], rtol=2e-3, atol=4e-5)  # dvar


def test_batchnorm_inference_inplace():
    # test inplace
    if not dnn.dnn_available(test_ctx_name):
        raise SkipTest(dnn.dnn_available.msg)
    if dnn.version(raises=False) < 5000:
        raise SkipTest("batch normalization requires cudnn v5+")
    utt.seed_rng()

    x, scale, bias, mean, var = (T.tensor4(n) for n in ('x', 'scale', 'bias', 'mean', 'var'))
    data_shape = (5, 10, 30, 25)
    param_shape = (1, 10, 30, 25)

    out = dnn.dnn_batch_normalization_test(x, scale, bias, mean, var)
    f = theano.function([x, scale, bias, mean, var], [out], mode=mode_with_gpu)

    # check for the inplace settings
    nodes = [n for n in f.maker.fgraph.toposort()
             if isinstance(n.op, dnn.GpuDnnBatchNormInference)]
    assert len(nodes) == 1
    assert nodes[0].op.inplace

    # run
    X = 4 + 3 * numpy.random.randn(*data_shape).astype(theano.config.floatX)
    Scale = numpy.random.randn(*param_shape).astype(theano.config.floatX)
    Bias = numpy.random.randn(*param_shape).astype(theano.config.floatX)
    Mean = numpy.random.randn(*param_shape).astype(theano.config.floatX)
    Var = numpy.random.rand(*param_shape).astype(theano.config.floatX)
    f(X, Scale, Bias, Mean, Var)


def test_dnn_batchnorm_valid_and_invalid_axes():
    if not dnn.dnn_available(test_ctx_name):
        raise SkipTest(dnn.dnn_available.msg)
    if dnn.version(raises=False) < 5000:
        raise SkipTest("batch normalization requires cudnn v5+")

    for vartype in (T.tensor5, T.tensor4, T.tensor3, T.matrix):
        x, scale, bias, mean, var, dy = (vartype(n)
                                         for n in ('x', 'scale', 'bias', 'mean', 'var', 'dy'))
        ndim = x.ndim

        # supported: per-activation and spatial
        valid_axes_lists = ((0,), (0,) + tuple(range(2, ndim)))
        # not supported: an axes list without 0 and including 1
        invalid_axes_lists = (tuple(range(1, ndim)),)
        for axes in valid_axes_lists + invalid_axes_lists:
            # forward pass, abstract interface
            out_train, x_mean, x_invstd = bn.batch_normalization_train(
                x, scale, bias, axes)
            out_test = bn.batch_normalization_test(
                x, scale, bias, mean, var, axes)
            # backward pass
            dy = vartype('dy')
            grads_train = T.grad(None, wrt=[x, scale, bias], known_grads={out_train: dy})
            grads_test = T.grad(None, wrt=[x, scale, bias, mean, var], known_grads={out_test: dy})
            # compile
            f = theano.function([x, scale, bias, mean, var, dy],
                                [out_train, x_mean, x_invstd, out_test] +
                                grads_train + grads_test,
                                mode=mode_with_gpu)

            if axes in valid_axes_lists:
                # check if the abstract Ops have been replaced by the cuDNN Ops
                assert any([isinstance(n.op, dnn.GpuDnnBatchNorm) for n
                            in f.maker.fgraph.toposort()])
                assert any([isinstance(n.op, dnn.GpuDnnBatchNormGrad) for n
                            in f.maker.fgraph.toposort()])
                assert any([isinstance(n.op, dnn.GpuDnnBatchNormInference) for n
                            in f.maker.fgraph.toposort()])
                assert not any([isinstance(n.op, (bn.AbstractBatchNormTrain,
                                                  bn.AbstractBatchNormInference,
                                                  bn.AbstractBatchNormTrainGrad)) for n
                                in f.maker.fgraph.toposort()])
            else:
                # check if the abstract Ops have been replaced, but not by the cuDNN Ops
                assert not any([isinstance(n.op, (dnn.GpuDnnBatchNorm,
                                                  dnn.GpuDnnBatchNormGrad,
                                                  bn.AbstractBatchNormTrain,
                                                  bn.AbstractBatchNormInference,
                                                  bn.AbstractBatchNormTrainGrad)) for n
                                in f.maker.fgraph.toposort()])


def test_dnn_rnn_gru():
    # test params
    input_dim = 32
    hidden_dim = 16
    batch_size = 2
    depth = 3
    timesteps = 5

    # test code
    X = T.tensor3('X')
    Y = T.tensor3('Y')
    h0 = T.tensor3('h0')

    rnnb = dnn.RNNBlock(theano.config.floatX, hidden_dim, depth, 'gru')
    psize = rnnb.get_param_size([batch_size, input_dim])
    params_cudnn = gpuarray_shared_constructor(
        np.zeros((psize,), dtype=theano.config.floatX))

    model = Model()
    last_layer = WrapperLayer(X)
    last_dim = input_dim
    for i in range(depth):
        gru = GRU(last_dim, hidden_dim, last_layer, s0=h0[i, :, :])
        model.add_layer(gru)
        last_layer = gru
        last_dim = hidden_dim
        layer_params = gru.get_params()
        dnn_params = rnnb.split_params(params_cudnn, i,
                                       [batch_size, input_dim])
        for j, p in enumerate(dnn_params):
            p[:] = layer_params[j].get_value(borrow=True,
                                             return_internal_type=True)

    def funcs(out, params, hy=None):
        cost = 0
        if out:
            cost += T.mean((Y - out)**2)
        if hy:
            cost += T.mean(hy**2)
        grad = T.grad(cost, [X, h0] + params)
        grad_fn = theano.function([X, Y, h0], grad, mode=mode_with_gpu,
                                  on_unused_input='ignore')
        return grad_fn

    ref_y = last_layer.output()

    # This will grab the hy from the scan implementation
    ref_hy = T.stack([model.layers[0].Y[-1],
                      model.layers[1].Y[-1],
                      model.layers[2].Y[-1]])

    y, hy = rnnb.apply(params_cudnn, X, h0)

    ref_fn = theano.function([X, h0], ref_y, mode=mode_with_gpu)
    cudnn_fn = theano.function([X, h0], y, mode=mode_with_gpu)

    # Test with grad connected to y
    ref_grad_fn = funcs(ref_y, model.get_params())
    cudnn_grad_fn = funcs(y, [params_cudnn])

    # Test with grad connected to both y and hy
    ref2_grad_fn = funcs(ref_y, model.get_params(), ref_hy)
    cudnn2_grad_fn = funcs(y, [params_cudnn], hy)

    # Test with grad connected to hy
    ref3_grad_fn = funcs(None, model.get_params(), ref_hy)
    cudnn3_grad_fn = funcs(None, [params_cudnn], hy)

    ref_grad_fns = [ref_grad_fn, ref2_grad_fn, ref3_grad_fn]
    cudnn_grad_fns = [cudnn_grad_fn, cudnn2_grad_fn, cudnn3_grad_fn]

    x_val = np.random.random((timesteps, batch_size, input_dim)).astype(theano.config.floatX)
    y_val = np.random.random((timesteps, batch_size, hidden_dim)).astype(theano.config.floatX)
    h0_val = np.random.random((depth, batch_size, hidden_dim)).astype(theano.config.floatX)

    ref_out = ref_fn(x_val, h0_val)
    cudnn_out = cudnn_fn(x_val, h0_val)

    utt.assert_allclose(ref_out, cudnn_out)

    for ref_grad_fn, cudnn_grad_fn in zip(ref_grad_fns, cudnn_grad_fns):
        ref_grads = ref_grad_fn(x_val, y_val, h0_val)
        cudnn_grads = cudnn_grad_fn(x_val, y_val, h0_val)

        utt.assert_allclose(ref_grads[0], cudnn_grads[0])
        utt.assert_allclose(ref_grads[1], cudnn_grads[1])

        ref_grad_params = ref_grads[2:]
        cudnn_grad_params = gpuarray_shared_constructor(cudnn_grads[2])

        for i in range(depth):
            cudnn_grad_layer = rnnb.split_params(cudnn_grad_params, i,
                                                 [batch_size, input_dim])
            ref_grad_layer = ref_grad_params[i * len(cudnn_grad_layer):
                                             (i + 1) * len(cudnn_grad_layer)]
            for j, g in enumerate(cudnn_grad_layer):
                utt.assert_allclose(ref_grad_layer[j], g)


def test_dnn_rnn_gru_bidi():
    # test params
    input_dim = 32
    hidden_dim = 16
    batch_size = 2
    depth = 3
    timesteps = 5

    # test code
    X = T.tensor3('X')
    Y = T.tensor3('Y')
    h0 = T.tensor3('h0')

    rnnb = dnn.RNNBlock(theano.config.floatX, hidden_dim, depth, 'gru', direction_mode='bidirectional')
    psize = rnnb.get_param_size([batch_size, input_dim])
    params_cudnn = gpuarray_shared_constructor(
        np.random.random((psize,)).astype(theano.config.floatX))

    def funcs(out, params, hy=None):
        cost = 0
        if out:
            cost += T.mean((Y - out)**2)
        if hy:
            cost += T.mean(hy**2)
        grad = T.grad(cost, [X, h0] + params)
        grad_fn = theano.function([X, Y, h0], grad, mode=mode_with_gpu,
                                  on_unused_input='ignore')
        return grad_fn

    y, hy = rnnb.apply(params_cudnn, X, h0)

    cudnn_fn = theano.function([X, h0], y, mode=mode_with_gpu)

    cudnn_grad_fn = funcs(y, [params_cudnn])
    cudnn2_grad_fn = funcs(y, [params_cudnn], hy)
    cudnn3_grad_fn = funcs(None, [params_cudnn], hy)

    cudnn_grad_fns = [cudnn_grad_fn, cudnn2_grad_fn, cudnn3_grad_fn]

    x_val = np.random.random((timesteps, batch_size, input_dim)).astype(theano.config.floatX)
    y_val = np.random.random((timesteps, batch_size, 2 * hidden_dim)).astype(theano.config.floatX)
    h0_val = np.random.random((2 * depth, batch_size, hidden_dim)).astype(theano.config.floatX)

    cudnn_fn(x_val, h0_val)

    for cudnn_grad_fn in cudnn_grad_fns:
        cudnn_grad_fn(x_val, y_val, h0_val)


def test_dnn_rnn_lstm():
    # test params
    input_dim = 32
    hidden_dim = 16
    batch_size = 2
    depth = 3
    timesteps = 5

    # test code
    X = T.tensor3('X')
    Y = T.tensor3('Y')
    h0 = T.tensor3('h0')
    c0 = T.tensor3('c0')

    rnnb = dnn.RNNBlock(theano.config.floatX, hidden_dim, depth, 'lstm')
    psize = rnnb.get_param_size([batch_size, input_dim])
    params_cudnn = gpuarray_shared_constructor(
        np.zeros((psize,), dtype=theano.config.floatX))

    model = Model()
    last_layer = WrapperLayer(X)
    last_dim = input_dim
    for i in range(depth):
        lstm = LSTM(last_dim, hidden_dim, last_layer, s0=h0[i, :, :], c0=c0[i, :, :])
        model.add_layer(lstm)
        last_layer = lstm
        last_dim = hidden_dim
        layer_params = lstm.get_params()
        dnn_params = rnnb.split_params(params_cudnn, i,
                                       [batch_size, input_dim])
        for j, p in enumerate(dnn_params):
            p[:] = layer_params[j].get_value(borrow=True,
                                             return_internal_type=True)

    def funcs(out, params):
        fn = theano.function([X, h0, c0], out, mode=mode_with_gpu)
        cost = T.mean((Y - out)**2)
        grad = T.grad(cost, [X, h0, c0] + params)
        grad_fn = theano.function([X, Y, h0, c0], grad, mode=mode_with_gpu)
        return fn, grad_fn

    ref_fn, ref_grad_fn = funcs(last_layer.output(),
                                model.get_params())
    cudnn_fn, cudnn_grad_fn = funcs(rnnb.apply(params_cudnn, X, h0, c0)[0],
                                    [params_cudnn])

    x_val = np.random.random((timesteps, batch_size, input_dim)).astype(theano.config.floatX)
    y_val = np.random.random((timesteps, batch_size, hidden_dim)).astype(theano.config.floatX)
    h0_val = np.random.random((depth, batch_size, hidden_dim)).astype(theano.config.floatX)
    c0_val = np.random.random((depth, batch_size, hidden_dim)).astype(theano.config.floatX)

    ref_out = ref_fn(x_val, h0_val, c0_val)
    cudnn_out = cudnn_fn(x_val, h0_val, c0_val)

    utt.assert_allclose(ref_out, cudnn_out)

    ref_grads = ref_grad_fn(x_val, y_val, h0_val, c0_val)
    cudnn_grads = cudnn_grad_fn(x_val, y_val, h0_val, c0_val)

    utt.assert_allclose(ref_grads[0], cudnn_grads[0])
    utt.assert_allclose(ref_grads[1], cudnn_grads[1])
    utt.assert_allclose(ref_grads[2], cudnn_grads[2])

    ref_grads_params = ref_grads[3:]
    cudnn_grads_params = gpuarray_shared_constructor(cudnn_grads[3])

    for i in range(depth):
        cudnn_grads_layer = rnnb.split_params(cudnn_grads_params, i,
                                              [batch_size, input_dim])
        ref_grads_layer = ref_grads_params[i * len(cudnn_grads_layer):
                                           (i + 1) * len(cudnn_grads_layer)]
        for j, g in enumerate(cudnn_grads_layer):
            utt.assert_allclose(ref_grads_layer[j], g)


def test_dnn_rnn_lstm_grad_c():
    # test params
    input_dim = 32
    hidden_dim = 16
    batch_size = 2
    depth = 3
    timesteps = 5

    # test code
    X = T.tensor3('X')
    CY = T.tensor3('CY')
    h0 = T.tensor3('h0')
    c0 = T.tensor3('c0')

    rnnb = dnn.RNNBlock(theano.config.floatX, hidden_dim, depth, 'lstm')
    psize = rnnb.get_param_size([batch_size, input_dim])
    params_cudnn = gpuarray_shared_constructor(
        np.zeros((psize,), dtype=theano.config.floatX))

    model = Model()
    last_layer = WrapperLayer(X)
    last_dim = input_dim
    for i in range(depth):
        lstm = LSTM(last_dim, hidden_dim, last_layer, s0=h0[i, :, :], c0=c0[i, :, :])
        model.add_layer(lstm)
        last_layer = lstm
        last_dim = hidden_dim
        layer_params = lstm.get_params()
        dnn_params = rnnb.split_params(params_cudnn, i,
                                       [batch_size, input_dim])
        for j, p in enumerate(dnn_params):
            p[:] = layer_params[j].get_value(borrow=True,
                                             return_internal_type=True)

    def funcs(out, params):
        cost = T.mean((CY - out)**2)
        grad = T.grad(cost, [X, h0, c0] + params)
        grad_fn = theano.function([X, CY, h0, c0], grad, mode=mode_with_gpu)
        return grad_fn

    _, _, cy = rnnb.apply(params_cudnn, X, h0, c0)
    ref_cy = T.stack([model.layers[0].C[-1],
                      model.layers[1].C[-1],
                      model.layers[2].C[-1]])

    ref_grad_fn = funcs(ref_cy, model.get_params())
    cudnn_grad_fn = funcs(cy, [params_cudnn])

    x_val = np.random.random((timesteps, batch_size, input_dim)).astype(theano.config.floatX)
    cy_val = np.random.random((depth, batch_size, hidden_dim)).astype(theano.config.floatX)
    h0_val = np.random.random((depth, batch_size, hidden_dim)).astype(theano.config.floatX)
    c0_val = np.random.random((depth, batch_size, hidden_dim)).astype(theano.config.floatX)

    ref_grads = ref_grad_fn(x_val, cy_val, h0_val, c0_val)
    cudnn_grads = cudnn_grad_fn(x_val, cy_val, h0_val, c0_val)

    utt.assert_allclose(ref_grads[0], cudnn_grads[0])
    utt.assert_allclose(ref_grads[1], cudnn_grads[1])
    utt.assert_allclose(ref_grads[2], cudnn_grads[2])

    ref_grads_params = ref_grads[3:]
    cudnn_grads_params = gpuarray_shared_constructor(cudnn_grads[3])

    for i in range(depth):
        cudnn_grads_layer = rnnb.split_params(cudnn_grads_params, i,
                                              [batch_size, input_dim])
        ref_grads_layer = ref_grads_params[i * len(cudnn_grads_layer):
                                           (i + 1) * len(cudnn_grads_layer)]
        for j, g in enumerate(cudnn_grads_layer):
            utt.assert_allclose(ref_grads_layer[j], g)<|MERGE_RESOLUTION|>--- conflicted
+++ resolved
@@ -1455,23 +1455,15 @@
                 data_shape = data_shape[:ndim]
                 param_shape = tuple(1 if d in axes else s
                                     for d, s in enumerate(data_shape))
-<<<<<<< HEAD
                 X = 4 + 3 * np.random.randn(*data_shape).astype(theano.config.floatX)
                 Dy = -1 + 2 * np.random.randn(*data_shape).astype(theano.config.floatX)
                 Scale = np.random.randn(*param_shape).astype(theano.config.floatX)
                 Bias = np.random.randn(*param_shape).astype(theano.config.floatX)
-                outputs = f(X, Scale, Bias, Dy)
-=======
-                X = 4 + 3 * numpy.random.randn(*data_shape).astype(theano.config.floatX)
-                Dy = -1 + 2 * numpy.random.randn(*data_shape).astype(theano.config.floatX)
-                Scale = numpy.random.randn(*param_shape).astype(theano.config.floatX)
-                Bias = numpy.random.randn(*param_shape).astype(theano.config.floatX)
-                Running_mean = numpy.random.randn(*param_shape).astype(theano.config.floatX)
-                Running_var = numpy.random.randn(*param_shape).astype(theano.config.floatX)
+                Running_mean = np.random.randn(*param_shape).astype(theano.config.floatX)
+                Running_var = np.random.randn(*param_shape).astype(theano.config.floatX)
                 outputs_gpu = f_gpu(X, Scale, Bias, Running_mean, Running_var, Dy)
                 outputs_abstract = f_abstract(X, Scale, Bias, Running_mean, Running_var, Dy)
                 outputs_ref = f_ref(X, Scale, Bias, Running_mean, Running_var, Dy)
->>>>>>> 8b9f7336
                 # compare outputs
                 utt.assert_allclose(outputs_gpu[0], outputs_ref[0])  # out
                 utt.assert_allclose(outputs_gpu[1], outputs_ref[1])  # mean
@@ -1640,25 +1632,15 @@
                 data_shape = data_shape[:ndim]
                 param_shape = tuple(1 if d in axes else s
                                     for d, s in enumerate(data_shape))
-<<<<<<< HEAD
                 X = 4 + 3 * np.random.randn(*data_shape).astype(theano.config.floatX)
                 Dy = -1 + 2 * np.random.randn(*data_shape).astype(theano.config.floatX)
                 Scale = np.random.randn(*param_shape).astype(theano.config.floatX)
                 Bias = np.random.randn(*param_shape).astype(theano.config.floatX)
                 Mean = np.random.randn(*param_shape).astype(theano.config.floatX)
                 Var = np.random.rand(*param_shape).astype(theano.config.floatX)
-                outputs = f(X, Scale, Bias, Mean, Var, Dy)
-=======
-                X = 4 + 3 * numpy.random.randn(*data_shape).astype(theano.config.floatX)
-                Dy = -1 + 2 * numpy.random.randn(*data_shape).astype(theano.config.floatX)
-                Scale = numpy.random.randn(*param_shape).astype(theano.config.floatX)
-                Bias = numpy.random.randn(*param_shape).astype(theano.config.floatX)
-                Mean = numpy.random.randn(*param_shape).astype(theano.config.floatX)
-                Var = numpy.random.rand(*param_shape).astype(theano.config.floatX)
                 outputs_gpu = f_gpu(X, Scale, Bias, Mean, Var, Dy)
                 outputs_abstract = f_abstract(X, Scale, Bias, Mean, Var, Dy)
                 outputs_ref = f_ref(X, Scale, Bias, Mean, Var, Dy)
->>>>>>> 8b9f7336
                 # compare outputs
                 utt.assert_allclose(outputs_gpu[0], outputs_ref[0])  # out
                 utt.assert_allclose(outputs_abstract[0], outputs_ref[0])  # out
