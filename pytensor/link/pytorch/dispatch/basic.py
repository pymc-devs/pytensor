from functools import singledispatch
from types import NoneType

import numpy as np
import torch
import torch.compiler

from pytensor.compile import PYTORCH
from pytensor.compile.builders import OpFromGraph
from pytensor.compile.ops import DeepCopyOp
from pytensor.graph.fg import FunctionGraph
from pytensor.ifelse import IfElse
from pytensor.link.utils import fgraph_to_python
from pytensor.raise_op import CheckAndRaise
from pytensor.tensor.basic import (
    Alloc,
    AllocEmpty,
    ARange,
    Eye,
    Join,
    MakeVector,
    TensorFromScalar,
)


@singledispatch
def pytorch_typify(data, **kwargs):
    raise NotImplementedError(f"pytorch_typify is not implemented for {type(data)}")


@pytorch_typify.register(np.ndarray)
@pytorch_typify.register(torch.Tensor)
def pytorch_typify_tensor(data, dtype=None, **kwargs):
    return torch.as_tensor(data, dtype=dtype)


@pytorch_typify.register(slice)
@pytorch_typify.register(NoneType)
@pytorch_typify.register(np.number)
def pytorch_typify_no_conversion_needed(data, **kwargs):
    return data


@singledispatch
def pytorch_funcify(op, node=None, storage_map=None, **kwargs):
    """Create a PyTorch compatible function from an PyTensor `Op`."""
    raise NotImplementedError(
        f"No PyTorch conversion for the given `Op`: {op}.\nCheck out `https://github.com/pymc-devs/pytensor/issues/821` for progress or to request we prioritize this operation"
    )


@pytorch_funcify.register(FunctionGraph)
def pytorch_funcify_FunctionGraph(
    fgraph,
    node=None,
    fgraph_name="pytorch_funcified_fgraph",
    **kwargs,
):
    return fgraph_to_python(
        fgraph,
        pytorch_funcify,
        type_conversion_fn=pytorch_typify,
        fgraph_name=fgraph_name,
        **kwargs,
    )


@pytorch_funcify.register(CheckAndRaise)
def pytorch_funcify_CheckAndRaise(op, **kwargs):
    error = op.exc_type
    msg = op.msg

    def assert_fn(x, *conditions):
        for cond in conditions:
            if not cond.item():
                raise error(msg)
        return x

    return assert_fn


@pytorch_funcify.register(DeepCopyOp)
def pytorch_funcify_DeepCopyOp(op, **kwargs):
    def deepcopyop(x):
        return x.clone()

    return deepcopyop


@pytorch_funcify.register(AllocEmpty)
def pytorch_funcify_AllocEmpty(op, **kwargs):
    dtype = getattr(torch, op.dtype)

    def alloc_empty(*shape):
        return torch.empty(shape, dtype=dtype)

    return alloc_empty


@pytorch_funcify.register(Alloc)
def pytorch_funcify_alloc(op, **kwargs):
    def alloc(value, *shape):
        out = torch.empty(shape, dtype=value.dtype)
        out[...] = value  # broadcast value to shape of out
        return out

    return alloc


@pytorch_funcify.register(ARange)
def pytorch_funcify_arange(op, **kwargs):
    dtype = getattr(torch, op.dtype)

    def arange(start, stop, step):
        return torch.arange(start, stop, step, dtype=dtype)

    return arange


@pytorch_funcify.register(Join)
def pytorch_funcify_Join(op, **kwargs):
    def join(axis, *tensors):
        # tensors could also be tuples, and in this case they don't have a ndim
        tensors = [torch.tensor(tensor) for tensor in tensors]

        return torch.cat(tensors, dim=axis)

    return join


@pytorch_funcify.register(Eye)
def pytorch_funcify_eye(op, **kwargs):
    torch_dtype = getattr(torch, op.dtype)

    def eye(N, M, k):
        major, minor = (M, N) if k > 0 else (N, M)
        k_abs = torch.abs(k)
        zeros = torch.zeros(N, M, dtype=torch_dtype)
        if k_abs < major:
            l_ones = torch.min(major - k_abs, minor)
            return zeros.diagonal_scatter(torch.ones(l_ones, dtype=torch_dtype), k)
        return zeros

    return eye


@pytorch_funcify.register(MakeVector)
def pytorch_funcify_MakeVector(op, **kwargs):
    torch_dtype = getattr(torch, op.dtype)

    def makevector(*x):
        return torch.tensor(x, dtype=torch_dtype)

    return makevector


<<<<<<< HEAD
@pytorch_funcify.register(IfElse)
def pytorch_funcify_IfElse(op, **kwargs):
    n_outs = op.n_outs

    def ifelse(cond, *true_and_false, n_outs=n_outs):
        if cond:
            return true_and_false[:n_outs]
        else:
            return true_and_false[n_outs:]

    return ifelse
=======
@pytorch_funcify.register(OpFromGraph)
def pytorch_funcify_OpFromGraph(op, node, **kwargs):
    kwargs.pop("storage_map", None)

    # Apply inner rewrites
    PYTORCH.optimizer(op.fgraph)

    fgraph_fn = pytorch_funcify(op.fgraph, **kwargs, squeeze_output=True)
    # Disable one step inlining to prevent torch from trying to import local functions
    # defined in `pytorch_funcify`
    return torch.compiler.disable(fgraph_fn, recursive=False)
>>>>>>> 8a6e407e


@pytorch_funcify.register(TensorFromScalar)
def pytorch_funcify_TensorFromScalar(op, **kwargs):
    def tensorfromscalar(x):
        return torch.as_tensor(x)

    return tensorfromscalar<|MERGE_RESOLUTION|>--- conflicted
+++ resolved
@@ -154,7 +154,7 @@
     return makevector
 
 
-<<<<<<< HEAD
+
 @pytorch_funcify.register(IfElse)
 def pytorch_funcify_IfElse(op, **kwargs):
     n_outs = op.n_outs
@@ -166,7 +166,8 @@
             return true_and_false[n_outs:]
 
     return ifelse
-=======
+
+
 @pytorch_funcify.register(OpFromGraph)
 def pytorch_funcify_OpFromGraph(op, node, **kwargs):
     kwargs.pop("storage_map", None)
@@ -178,7 +179,6 @@
     # Disable one step inlining to prevent torch from trying to import local functions
     # defined in `pytorch_funcify`
     return torch.compiler.disable(fgraph_fn, recursive=False)
->>>>>>> 8a6e407e
 
 
 @pytorch_funcify.register(TensorFromScalar)
