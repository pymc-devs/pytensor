--- conflicted
+++ resolved
@@ -151,7 +151,6 @@
     return makevector
 
 
-<<<<<<< HEAD
 @pytorch_funcify.register(IfElse)
 def pytorch_funcify_IfElse(op, **kwargs):
     n_outs = op.n_outs
@@ -163,11 +162,10 @@
             return torch.stack(true_and_false[n_outs:])
 
     return ifelse
-=======
+
 @pytorch_funcify.register(TensorFromScalar)
 def pytorch_funcify_TensorFromScalar(op, **kwargs):
     def tensorfromscalar(x):
         return torch.as_tensor(x)
 
-    return tensorfromscalar
->>>>>>> b66d859e
+    return tensorfromscalar