--- conflicted
+++ resolved
@@ -9,13 +9,12 @@
         super().__init__(*args, **kwargs)
         self.gen_functors = []
 
-<<<<<<< HEAD
-    def input_filter(self, inp: Any) -> Any:
+    def input_filter(self, inp):
         from pytensor.link.pytorch.dispatch import pytorch_typify
 
         return pytorch_typify(inp)
 
-    def output_filter(self, var: Variable, out: Any) -> Any:
+    def output_filter(self, var, out):
         from torch import is_tensor
 
         if is_tensor(out):
@@ -23,8 +22,6 @@
         else:
             return out
 
-=======
->>>>>>> ef97287b
     def fgraph_convert(self, fgraph, input_storage, storage_map, **kwargs):
         from pytensor.link.pytorch.dispatch import pytorch_funcify
 
@@ -93,11 +90,11 @@
         self.gen_functors = []
 
         # Torch does not accept numpy inputs and may return GPU objects
-        def fn(*inputs, inner_fn=inner_fn):
+        def create_outputs(*inputs, inner_fn=inner_fn):
             outs = inner_fn(*(pytorch_typify(inp) for inp in inputs))
             return tuple(out.cpu().numpy() for out in outs)
 
-        return fn
+        return create_outputs
 
     def create_thunk_inputs(self, storage_map):
         thunk_inputs = []
