--- conflicted
+++ resolved
@@ -395,29 +395,9 @@
 
 @jax_sample_fn.register(ptr.MultinomialRV)
 def jax_sample_fn_multinomial(op, node):
-<<<<<<< HEAD
-    def sample_fn(rng, size, dtype, n, p):
-        rng_key = rng["jax_state"]
-        rng_key, sampling_key = jax.random.split(rng_key, 2)
-
-        sample = _jax_multinomial(key=sampling_key, n=n, p=p, shape=size)
-
-        rng["jax_state"] = rng_key
-
-        return (rng, sample)
-=======
-    if not numpyro_available:
-        raise NotImplementedError(
-            f"No JAX implementation for the given distribution: {op.name}. "
-            "Implementation is available if NumPyro is installed."
-        )
-
-    from numpyro.distributions.util import multinomial
-
     def sample_fn(rng_key, size, dtype, n, p):
-        sample = multinomial(key=rng_key, n=n, p=p, shape=size)
-        return sample
->>>>>>> 2e9d502f
+        sample = _jax_multinomial(key=rng_key, n=n, p=p, shape=size)
+        return sample
 
     return sample_fn
 
