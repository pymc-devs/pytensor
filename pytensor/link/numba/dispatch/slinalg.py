--- conflicted
+++ resolved
@@ -9,11 +9,7 @@
 
 from pytensor.link.numba.dispatch import basic as numba_basic
 from pytensor.link.numba.dispatch.basic import numba_funcify
-<<<<<<< HEAD
-from pytensor.tensor.slinalg import Cholesky, SolveTriangular
-=======
-from pytensor.tensor.slinalg import BlockDiagonal, SolveTriangular
->>>>>>> c5b96d92
+from pytensor.tensor.slinalg import Cholesky, BlockDiagonal, SolveTriangular
 
 
 _PTR = ctypes.POINTER
@@ -303,8 +299,6 @@
 
     return solve_triangular
 
-
-<<<<<<< HEAD
 def _cholesky(a, lower=False, overwrite_a=False, check_finite=True):
     return linalg.cholesky(
         a, lower=lower, overwrite_a=overwrite_a, check_finite=check_finite
@@ -362,7 +356,7 @@
         return res
 
     return nb_cholesky
-=======
+
 @numba_funcify.register(BlockDiagonal)
 def numba_funcify_BlockDiagonal(op, node, **kwargs):
     dtype = node.outputs[0].dtype
@@ -382,5 +376,4 @@
             c += cc
         return out
 
-    return block_diag
->>>>>>> c5b96d92
+    return block_diag