"""
.. warning::

This directory is for the internal of PyTensor.

You are strongly advised not to use it, except if you know
what you are doing!

If you want to use a scalar variable in an PyTensor graph,
you probably want to use pytensor.tensor.[c,z,f,d,b,w,i,l,]scalar!
"""

import builtins
import math
from collections.abc import Callable, Mapping
from copy import copy
from itertools import chain
from textwrap import dedent
from typing import Any, TypeAlias

import numpy as np

import pytensor
from pytensor import printing
from pytensor.configdefaults import config
from pytensor.gradient import DisconnectedType, grad_undefined
from pytensor.graph.basic import Apply, Constant, Variable, clone, list_of_nodes
from pytensor.graph.fg import FunctionGraph
from pytensor.graph.op import HasInnerGraph
from pytensor.graph.rewriting.basic import MergeOptimizer
from pytensor.graph.type import HasDataType, HasShape
from pytensor.graph.utils import MetaObject, MethodNotDefined
from pytensor.link.c.op import COp
from pytensor.link.c.type import CType
from pytensor.misc.safe_asarray import _asarray
from pytensor.printing import pprint
from pytensor.utils import (
    apply_across_args,
    difference,
    from_return_values,
    to_return_values,
)


_abs = builtins.abs


class ComplexError(NotImplementedError):
    """
    Raised if complex numbers are used in an unsupported operation.

    """


class IntegerDivisionError(Exception):
    """
    Raised if someone tries to divide integers with '/' instead of '//'.

    """


def upcast(dtype, *dtypes):
    # This tries to keep data in floatX or lower precision, unless we
    # explicitly request a higher precision datatype.
    keep_float32 = [
        (config.cast_policy == "numpy+floatX" and config.floatX == "float32")
    ]
    keep_float16 = [
        (config.cast_policy == "numpy+floatX" and config.floatX == "float16")
    ]

    def make_array(dt):
        if dt == "float64":
            # There is an explicit float64 dtype: we cannot keep float32.
            keep_float32[0] = False
            keep_float16[0] = False
        if dt == "float32":
            keep_float16[0] = False
        return np.zeros((), dtype=dt)

    z = make_array(dtype)
    for dt in dtypes:
        z = z + make_array(dt=dt)
    rval = str(z.dtype)
    if rval == "float64":
        if keep_float16[0]:
            return "float16"
        if keep_float32[0]:
            return "float32"
    elif rval == "float32":
        if keep_float16[0]:
            return "float16"
    return rval


def as_common_dtype(*vars):
    """
    For for pytensor.scalar.ScalarType and TensorVariable.
    """
    dtype = upcast(*[v.dtype for v in vars])
    return (v.astype(dtype) for v in vars)


class NumpyAutocaster:
    """
    This class is used to cast python ints and floats to numpy arrays.

    The behavior when called on scalar `x` depends on `config.cast_policy`:
        - 'numpy' will simply use the same type as found by `numpy.asarray(x)`.
        - 'numpy+floatX' will do the same, except it will use float32 instead
          of float64 if `x` is a Python float and `config.floatX` is set to
          'float32' (note that if `x` is a numpy scalar whose data type is
          float64, it is not modified since we assume the user is purposely
          using float64).
        - 'custom' lets one define a tuple of data types such that:
            - if `x` is already a numpy scalar and its data type is in this
              tuple, then it is returned unchanged;
            - otherwise, the first data type in this tuple that can represent
              `x` without loss of precision will be used, unless `x` is a float
              and 'float32' is in the tuple (in which case `x` is cast as a
              float32);
            - if no data type can represent `x` without loss of precision, then
              the last data type in the tuple will be used.


    Parameters
    ----------
    dtypes: tuple of strings
        The ordered list of preferred data types (only used when
        `config.cast_policy` is set to 'custom', see the `NumpyAutocaster`
        help for details).

    """

    def __init__(self, dtypes):
        self.dtypes = tuple(dtypes)

    def __call__(self, x):
        # Make sure we only deal with scalars.
        assert isinstance(x, int | builtins.float) or (
            isinstance(x, np.ndarray) and x.ndim == 0
        )

        if config.cast_policy == "numpy":
            return np.asarray(x)
        elif config.cast_policy == "numpy+floatX":
            rval = np.asarray(x)
            if (
                not hasattr(x, "dtype")
                and rval.dtype in ("float64", "float32")
                and rval.dtype != config.floatX
            ):
                rval = _asarray(rval, dtype=config.floatX)
            return rval

        # The following is the original code, corresponding to the 'custom'
        # option for `config.cast_policy`.
        assert config.cast_policy == "custom"

        try:
            # Pass through numpy scalars, since they are already typed on
            # purpose typically.
            if str(x.dtype) in self.dtypes:
                # No need to cast `x` into a new dtype. Note that we still
                # need to convert it into an array, because it may not be
                # one already (e.g. if x == numpy.float64(1.1)).
                return np.asarray(x)
        except AttributeError:
            # Means `x` has no 'dtype' attribute.
            pass

        # unsafe downcast of float64 variables when config.floatX == 'float32'
        # recall: float is numpy.float
        if (
            isinstance(x, float)
            and config.floatX in self.dtypes
            and config.floatX != "float64"
        ):
            return _asarray(x, dtype=config.floatX)

        # Don't autocast to float16 unless config.floatX is float16
        try_dtypes = [
            d for d in self.dtypes if config.floatX == "float16" or d != "float16"
        ]

        for dtype in try_dtypes:
            x_ = _asarray(x, dtype=dtype)
            if np.all(x == x_):
                break
        # returns either an exact x_==x, or the last cast x_
        return x_


autocast_int = NumpyAutocaster(("int8", "int16", "int32", "int64"))
# autocast_float dtypes might be manipulated in tensor.*
autocast_float = NumpyAutocaster(("float16", "float32", "float64"))


class autocast_float_as:
    """
    Temporarily adjust autocasting behavior.

    This class makes it possible to temporarily and locally adjust autocasting
    behavior when `config.cast_policy` is set to 'custom'.
    If `config.cast_policy` is not 'custom', an exception is raised.
    This class might be convenient in some code, but it definitely
    helps to test the autocasting mechanism.

    Examples
    --------
    >>> with autocast_float_as('float32'):
    ...    assert (fvector() + 1.1).dtype == 'float32'  # temporary downcasting
    >>> assert (fvector() + 1.1).dtype == 'float64' # back to default behaviour

    """

    def __init__(self, *dtypes):
        self.dtypes = dtypes
        assert config.cast_policy == "custom"

    def __enter__(self):
        assert config.cast_policy == "custom"
        self.old_dtypes = autocast_float.dtypes
        autocast_float.dtypes = self.dtypes

    def __exit__(self, *args):
        assert config.cast_policy == "custom"
        autocast_float.dtypes = self.old_dtypes


def convert(x, dtype=None):
    """Convert the input to a properly typed NumPy value according to the current casting policy.

    Parameters
    ----------
    x : Number, numpy.ndarray, or Sequence[Number]
        The value(s) to be converted
    dtype : str or numpy.dtype (optional)
        The dtype to use for the conversion of `x`.

    """
    if isinstance(x, np.ma.MaskedArray):
        raise NotImplementedError("MaskedArrays are not supported")

    if dtype is not None:
        # in this case, the semantics are that the caller is forcing the dtype
        x_ = _asarray(x, dtype=dtype)
    else:
        # In this case, this function should infer the dtype according to the
        # autocasting rules. See autocasting above.
        x_ = None
        if isinstance(x, int):
            try:
                x_ = autocast_int(x)
            except OverflowError:
                # This is to imitate numpy behavior which tries to fit
                # bigger numbers into a uint64.
                x_ = _asarray(x, dtype="uint64")
        elif isinstance(x, builtins.float):
            x_ = autocast_float(x)
        elif isinstance(x, np.ndarray):
            x_ = x
        else:
            # Here x is probably a list or a tuple. If it contains a
            # long, we will behave like the current NumPy version: it
            # will work if the long fits in int64 or uint64.
            x_ = np.asarray(x)
            if x_.size == 0 and not hasattr(x, "dtype"):
                x_ = np.asarray(x, dtype=config.floatX)
    assert issubclass(type(x_), np.ndarray | np.memmap)
    return x_


class ScalarType(CType, HasDataType, HasShape):
    """
    Internal class, should not be used by clients.

    Primarily used by tensor.elemwise and tensor.reduce.
    Analogous to TensorType, but for zero-dimensional objects.
    Maps directly to C primitives.

    """

    __props__ = ("dtype",)
    ndim = 0
    shape = ()

    def __init__(self, dtype):
        if isinstance(dtype, str) and dtype == "floatX":
            dtype = config.floatX
        else:
            dtype = np.dtype(dtype).name

        self.dtype = dtype
        self.dtype_specs()  # error checking

    def clone(self, dtype=None, **kwargs):
        if dtype is None:
            dtype = self.dtype
        return type(self)(dtype)

    @staticmethod
    def may_share_memory(a, b):
        # This class represent basic c type, represented in python
        # with numpy.scalar. They are read only. So from python, they
        # can never share memory.
        return False

    def filter(self, data, strict=False, allow_downcast=None):
        py_type = self.dtype_specs()[0]
        if strict and not isinstance(data, py_type):
            raise TypeError(
                f"{self} expected a {py_type}, got {data} of type {type(data)}",
                data,
            )
        try:
            converted_data = py_type(data)
            if (
                allow_downcast
                or (
                    allow_downcast is None
                    and isinstance(data, float | np.floating)
                    and self.dtype == config.floatX
                )
                or np.array_equal(data, converted_data, equal_nan=True)
            ):
                return py_type(data)
            else:
                raise TypeError(
                    "Value cannot accurately be converted to dtype"
                    f" ({self.dtype}) and allow_downcast is not True"
                )
        except Exception:
            raise TypeError(
                f"Could not convert {type(data)} (value={data}) to {self.dtype}",
            )

    def values_eq_approx(self, a, b, tolerance=1e-4):
        # The addition have risk of overflow especially with [u]int8
        if self.dtype == "bool":
            return a == b
        diff = a - b
        if diff == 0:
            return True
        return _abs(diff) <= (_abs(a) * tolerance) + (_abs(b) * tolerance)

    def c_element_type(self):
        return self.dtype_specs()[1]

    def c_headers(self, c_compiler=None, **kwargs):
<<<<<<< HEAD
        l = ["<math.h>"]
        # These includes are needed by ScalarType and TensorType,
        # we declare them here and they will be re-used by TensorType
        l.append("<numpy/arrayobject.h>")
        l.append("<numpy/arrayscalars.h>")
        l.append("<numpy/npy_math.h>")
=======
        l = [
            "<math.h>",
            # These includes are needed by ScalarType and TensorType,
            # we declare them here and they will be re-used by TensorType
            "<numpy/arrayobject.h>",
            "<numpy/arrayscalars.h>",
            "<numpy/npy_2_complexcompat.h>",
        ]
>>>>>>> 3d228ebf
        if config.lib__amblibm and c_compiler.supports_amdlibm:
            l += ["<amdlibm.h>"]
        return l

    def c_libraries(self, c_compiler=None, **kwargs):
        l = []
        if config.lib__amblibm and c_compiler and c_compiler.supports_amdlibm:
            l += ["amdlibm"]
        return l

    def c_compile_args(self, c_compiler=None, **kwargs):
        if config.lib__amblibm and c_compiler and c_compiler.supports_amdlibm:
            return ["-DREPLACE_WITH_AMDLIBM"]
        else:
            return []

    def dtype_specs(self):
        try:
            # To help debug dtype/typenum problem, here is code to get
            # the list of numpy typenum.  This list change between 32
            # and 64 bit platform and probably also also between
            # Windows and Linux.
            # NOTE: equivalent type on a platform can have different typenum.
            #     This is the source of all dtype/typenum problem found up to
            #     now, as PyTensor always expect the exact typenum that
            #     correspond to our supported dtype.
            """
            for dtype in ['bool', 'int8', 'uint8', 'short', 'ushort', 'intc',
                          'uintc',
                          'longlong', 'ulonglong', 'single', 'double',
                          'longdouble', 'csingle', 'cdouble', 'clongdouble',
                          'float32', 'float64', 'int8', 'int16', 'int32',
                          'int64', 'uint8', 'uint16', 'uint32', 'uint64',
                          'complex64', 'complex128', 'float', 'double',
                          'int', 'uint']:
                print(dtype, np.zeros(1, dtype=dtype).dtype.num)
            """
            return {  # dtype: (py_type, c_type, cls_name)
                "float16": (np.float16, "npy_float16", "Float16"),
                "float32": (np.float32, "npy_float32", "Float32"),
                "float64": (np.float64, "npy_float64", "Float64"),
                "complex128": (np.complex128, "npy_complex128", "Complex128"),
                "complex64": (np.complex64, "npy_complex64", "Complex64"),
                "bool": (np.bool_, "npy_bool", "Bool"),
                "uint8": (np.uint8, "npy_uint8", "UInt8"),
                "int8": (np.int8, "npy_int8", "Int8"),
                "uint16": (np.uint16, "npy_uint16", "UInt16"),
                "int16": (np.int16, "npy_int16", "Int16"),
                "uint32": (np.uint32, "npy_uint32", "UInt32"),
                "int32": (np.int32, "npy_int32", "Int32"),
                "uint64": (np.uint64, "npy_uint64", "UInt64"),
                "int64": (np.int64, "npy_int64", "Int64"),
            }[self.dtype]
        except KeyError:
            raise TypeError(
                f"Unsupported dtype for {self.__class__.__name__}: {self.dtype}"
            )

    def upcast(self, *others):
        return upcast(*[x.dtype for x in [self, *others]])

    def make_variable(self, name=None):
        return ScalarVariable(self, None, name=name)

    def __str__(self):
        return str(self.dtype)

    def __repr__(self):
        return f"ScalarType({self.dtype})"

    def c_literal(self, data):
        if "complex" in self.dtype:
            return None
        if self.dtype == "bool":
            return "1" if data else "0"
        if data == np.inf:
            return "INFINITY"
        if data == -np.inf:
            return "-INFINITY"
        if np.isnan(data):
            return "NAN"
        return str(data)

    def c_declare(self, name, sub, check_input=True):
        dtype = self.dtype_specs()[1]

        if check_input:
            pre = f"""
                typedef {dtype} dtype_{name};
            """
        else:
            pre = ""

        return f"""{pre}
        {dtype} {name};
        """

    def c_init(self, name, sub):
        return f"""
        {name} = 0;
        """

    def c_extract(self, name, sub, check_input=True, **kwargs):
        if self.dtype == "float16":
            # This doesn't work at the numpy level
            raise NotImplementedError("float16")
        specs = self.dtype_specs()
        if check_input:
            pre = """
            if (!PyObject_TypeCheck(py_{name}, &{pyarr_type}))
            {{
                PyErr_Format(PyExc_ValueError,
                    "Scalar check failed ({dtype})");
                {fail}
            }}
            """.format(
                **dict(
                    sub,
                    name=name,
                    dtype=specs[1],
                    pyarr_type=f"Py{specs[2]}ArrType_Type",
                )
            )
        else:
            pre = ""
        return (
            pre
            + """
        PyArray_ScalarAsCtype(py_{name}, &{name});
        """.format(**dict(sub, name=name))
        )

    def c_sync(self, name, sub):
        specs = self.dtype_specs()
        return """
        Py_XDECREF(py_{name});
        py_{name} = PyArrayScalar_New({cls});
        if (!py_{name})
        {{
            Py_XINCREF(Py_None);
            py_{name} = Py_None;
            PyErr_Format(PyExc_MemoryError,
                "Instantiation of new Python scalar failed ({dtype})");
            {fail}
        }}
        PyArrayScalar_ASSIGN(py_{name}, {cls}, {name});
        """.format(**dict(sub, name=name, dtype=specs[1], cls=specs[2]))

    def c_cleanup(self, name, sub):
        return ""

<<<<<<< HEAD
    def c_support_code(self, **kwargs):
        if self.dtype.startswith("complex"):
            # complex types are: "pytensor_complex64", "pytensor_complex128"
            # but it is more convenient to have their bit widths:
            cplx_types_bit_widths = ["64", "128"]
            real_types = [
                "npy_int8",
                "npy_int16",
                "npy_int32",
                "npy_int64",
                "npy_float32",
                "npy_float64",
            ]
            # If the 'int' C type is not exactly the same as an existing
            # 'npy_intX', some C code may not compile, e.g. when assigning
            # the value 0 (cast to 'int' in C) to an PyTensor_complex64.
            if np.dtype("intc").num not in [np.dtype(d[4:]).num for d in real_types]:
                # In that case we add the 'int' type to the real types.
                real_types.append("int")

            # numpyconfig.h (and _numpyconfig.h) are autogenerated when numpy is built.
            # These define: NPY_SIZEOF_FLOAT, NPY_SIZEOF_DOUBLE, AND NPY_SIZEOF_LONGDOUBLE,
            # which contain the size (in bytes) of C99 float, double, and longdouble types.
            #
            # Then, in npy_common.h, typedefs such as npy_complex64 and npy_complex128 are
            # defined in terms of npy_cfloat, npy_cdouble, npy_clongdouble, depending on
            # the size of these types on the given system.
            #
            # Getting and setting the real and imaginary parts of C99 complex numbers in numpy
            # is defined in terms of float, double, longdouble, and not the number of bits, so
            # we need to translate from bit-width back to float, double, long double
            #
            # We are assuming we will only see 32 or 64 bit systems, and for 32 bit systems,
            # that long doubles are in fact 64 bit.
            get_set_aliases = """
            #if NPY_BITSOF_DOUBLE == 32
            // if  bits of double = 32, then
            // npy_complex128 is npy_clongdouble, and
            // npy_complex64 is npy_cdouble

            // aliases for complex64
            const auto& get_real64 = npy_creal;
            const auto& get_imag64 = npy_cimag;
            const auto& set_real64 = npy_csetreal;
            const auto& set_imag64 = npy_csetimag;

            // aliases for complex128
            const auto& get_real128 = npy_creall;
            const auto& get_imag128 = npy_cimagl;
            const auto& set_real128 = npy_csetreall;
            const auto& set_imag128 = npy_csetimagl;

            #elif NPY_BITSOF_DOUBLE == 64
            // if bits of float = 32 and bits of double = 64, then
            // npy_complex128 is npy_cdouble, and
            // npy_complex64 is npy_cfloat

            // aliases for complex64
            const auto& get_real64 = npy_crealf;
            const auto& get_imag64 = npy_cimagf;
            const auto& set_real64 = npy_csetrealf;
            const auto& set_imag64 = npy_csetimagf;

            // aliases for complex128
            const auto& get_real128 = npy_creal;
            const auto& get_imag128 = npy_cimag;
            const auto& set_real128 = npy_csetreal;
            const auto& set_imag128 = npy_csetimag;

            #endif
            """

            template = """
            struct pytensor_complex%(nbits)s : public npy_complex%(nbits)s {
              typedef pytensor_complex%(nbits)s complex_type;
              typedef npy_float32 scalar_type;

              complex_type operator+(const complex_type &y) const {
                complex_type ret;
                set_real%(nbits)s(&ret, get_real%(nbits)s(*this) + get_real%(nbits)s(y));
                set_imag%(nbits)s(&ret, get_imag%(nbits)s(*this) + get_imag%(nbits)s(y));
                return ret;
              }

              complex_type operator-() const {
                complex_type ret;
                set_real%(nbits)s(&ret, -get_real%(nbits)s(*this));
                set_imag%(nbits)s(&ret, -get_imag%(nbits)s(*this));
                return ret;
              }
              bool operator==(const complex_type &y) const {
                return (get_real%(nbits)s(*this) == get_real%(nbits)s(y)) && (get_imag%(nbits)s(*this) == get_imag%(nbits)s(y));
              }
              bool operator==(const scalar_type &y) const {
                return (get_real%(nbits)s(*this) == y) && (get_real%(nbits)s(*this) == 0);
              }
              complex_type operator-(const complex_type &y) const {
                complex_type ret;
                set_real%(nbits)s(&ret, get_real%(nbits)s(*this) - get_real%(nbits)s(y));
                set_imag%(nbits)s(&ret, get_imag%(nbits)s(*this) - get_imag%(nbits)s(y));
                return ret;
              }
              complex_type operator*(const complex_type &y) const {
                complex_type ret;
                set_real%(nbits)s(&ret, get_real%(nbits)s(*this) * get_real%(nbits)s(y) - get_imag%(nbits)s(*this) * get_imag%(nbits)s(y));
                set_imag%(nbits)s(&ret, get_imag%(nbits)s(*this) * get_real%(nbits)s(y) + get_real%(nbits)s(*this) * get_imag%(nbits)s(y));
                return ret;
              }
              complex_type operator/(const complex_type &y) const {
                complex_type ret;
                scalar_type y_norm_square = get_real%(nbits)s(y) * get_real%(nbits)s(y) + get_imag%(nbits)s(y) * get_imag%(nbits)s(y);
                set_real%(nbits)s(&ret, (get_real%(nbits)s(*this) * get_real%(nbits)s(y) + get_imag%(nbits)s(*this) * get_imag%(nbits)s(y)) / y_norm_square);
                set_imag%(nbits)s(&ret, (get_imag%(nbits)s(*this) * get_real%(nbits)s(y) - get_real%(nbits)s(*this) * get_imag%(nbits)s(y)) / y_norm_square);
                return ret;
              }
              template <typename T> complex_type &operator=(const T &y);

              pytensor_complex%(nbits)s() {}

              template <typename T> pytensor_complex%(nbits)s(const T &y) { *this = y; }

              template <typename TR, typename TI>
              pytensor_complex%(nbits)s(const TR &r, const TI &i) {
                set_real%(nbits)s(this, r);
                set_imag%(nbits)s(this, i);
              }
            };
            """

            def operator_eq_real(bit_width, othertype):
                mytype = f"pytensor_complex{bit_width}"
                return f"""
                template <> {mytype} & {mytype}::operator=<{othertype}>(const {othertype} & y)
                {{ set_real{bit_width}(this, y); set_imag{bit_width}(this, 0); return *this; }}
                """

            def operator_eq_cplx(bit_width1, bit_width2):
                mytype = f"pytensor_complex{bit_width1}"
                othertype = f"pytensor_complex{bit_width2}"
                return f"""
                template <> {mytype} & {mytype}::operator=<{othertype}>(const {othertype} & y)
                {{ set_real{bit_width1}(this, get_real{bit_width2}(y)); set_imag{bit_width1}(this, get_imag{bit_width2}(y)); return *this; }}
                """

            operator_eq = "".join(
                operator_eq_real(bit_width, rtype)
                for bit_width in cplx_types_bit_widths
                for rtype in real_types
            ) + "".join(
                operator_eq_cplx(bit_width1, bit_width2)
                for bit_width1 in cplx_types_bit_widths
                for bit_width2 in cplx_types_bit_widths
            )

            # We are not using C++ generic templating here, because this would
            # generate two different functions for adding a complex64 and a
            # complex128, one returning a complex64, the other a complex128,
            # and the compiler complains it is ambiguous.
            # Instead, we generate code for known and safe types only.

            def operator_plus_real(bit_width, othertype):
                mytype = f"pytensor_complex{bit_width}"
                return f"""
                const {mytype} operator+(const {mytype} &x, const {othertype} &y)
                {{ return {mytype}(get_real{bit_width}(x) + y, get_imag{bit_width}(x)); }}

                const {mytype} operator+(const {othertype} &y, const {mytype} &x)
                {{ return {mytype}(get_real{bit_width}(x) + y, get_imag{bit_width}(x)); }}
                """

            operator_plus = "".join(
                operator_plus_real(bit_width, rtype)
                for bit_width in cplx_types_bit_widths
                for rtype in real_types
            )

            def operator_minus_real(bit_width, othertype):
                mytype = f"pytensor_complex{bit_width}"
                return f"""
                const {mytype} operator-(const {mytype} &x, const {othertype} &y)
                {{ return {mytype}(get_real{bit_width}(x) - y, get_imag{bit_width}(x)); }}

                const {mytype} operator-(const {othertype} &y, const {mytype} &x)
                {{ return {mytype}(y - get_real{bit_width}(x), -get_imag{bit_width}(x)); }}
                """

            operator_minus = "".join(
                operator_minus_real(bit_width, rtype)
                for bit_width in cplx_types_bit_widths
                for rtype in real_types
            )

            def operator_mul_real(bit_width, othertype):
                mytype = f"pytensor_complex{bit_width}"
                return f"""
                const {mytype} operator*(const {mytype} &x, const {othertype} &y)
                {{ return {mytype}(get_real{bit_width}(x) * y, get_imag{bit_width}(x) * y); }}

                const {mytype} operator*(const {othertype} &y, const {mytype} &x)
                {{ return {mytype}(get_real{bit_width}(x) * y, get_imag{bit_width}(x) * y); }}
                """

            operator_mul = "".join(
                operator_mul_real(bit_width, rtype)
                for bit_width in cplx_types_bit_widths
                for rtype in real_types
            )

            return (
                get_set_aliases
                + template % dict(nbits=64, half_nbits=32)
                + template % dict(nbits=128, half_nbits=64)
                + operator_eq
                + operator_plus
                + operator_minus
                + operator_mul
            )

        else:
            return ""

=======
>>>>>>> 3d228ebf
    def c_init_code(self, **kwargs):
        return ["import_array();"]

    def c_code_cache_version(self):
        return (14, np.__version__)

    def get_shape_info(self, obj):
        return obj.itemsize

    def get_size(self, shape_info):
        return shape_info


def get_scalar_type(dtype, cache: dict[str, ScalarType] = {}) -> ScalarType:
    """
    Return a ScalarType(dtype) object.

    This caches objects to save allocation and run time.

    """
    if dtype not in cache:
        cache[dtype] = ScalarType(dtype=dtype)
    return cache[dtype]


# Register C code for ViewOp on Scalars.
pytensor.compile.register_view_op_c_code(
    ScalarType,
    """
    %(oname)s = %(iname)s;
    """,
    1,
)


bool: ScalarType = get_scalar_type("bool")
int8: ScalarType = get_scalar_type("int8")
int16: ScalarType = get_scalar_type("int16")
int32: ScalarType = get_scalar_type("int32")
int64: ScalarType = get_scalar_type("int64")
uint8: ScalarType = get_scalar_type("uint8")
uint16: ScalarType = get_scalar_type("uint16")
uint32: ScalarType = get_scalar_type("uint32")
uint64: ScalarType = get_scalar_type("uint64")
float16: ScalarType = get_scalar_type("float16")
float32: ScalarType = get_scalar_type("float32")
float64: ScalarType = get_scalar_type("float64")
complex64: ScalarType = get_scalar_type("complex64")
complex128: ScalarType = get_scalar_type("complex128")

_ScalarTypes: TypeAlias = tuple[ScalarType, ...]
int_types: _ScalarTypes = (int8, int16, int32, int64)
uint_types: _ScalarTypes = (uint8, uint16, uint32, uint64)
float_types: _ScalarTypes = (float16, float32, float64)
complex_types: _ScalarTypes = (complex64, complex128)

integer_types: _ScalarTypes = int_types + uint_types
discrete_types: _ScalarTypes = (bool, *integer_types)
continuous_types: _ScalarTypes = float_types + complex_types
all_types: _ScalarTypes = discrete_types + continuous_types

discrete_dtypes = tuple(t.dtype for t in discrete_types)


class _scalar_py_operators:
    # So that we can simplify checking code when we have a mixture of ScalarType
    # variables and Tensor variables
    ndim = 0

    dtype = property(lambda self: self.type.dtype)
    """The dtype of this scalar."""

    @property
    def shape(self):
        from pytensor.tensor.basic import as_tensor_variable

        return as_tensor_variable([], ndim=1, dtype=np.int64)

    # UNARY
    def __abs__(self):
        return abs(self)

    def __neg__(self):
        return neg(self)

    # CASTS
    # def __int__(self): return AsInt(self).out
    # def __float__(self): return AsDouble(self).out
    # def __complex__(self): return AsComplex(self).out

    # BITWISE
    def __invert__(self):
        return invert(self)

    def __and__(self, other):
        return and_(self, other)

    def __or__(self, other):
        return or_(self, other)

    def __xor__(self, other):
        return xor(self, other)

    def __rand__(self, other):
        return and_(other, self)

    def __ror__(self, other):
        return or_(other, self)

    def __rxor__(self, other):
        return xor(other, self)

    # COMPARISONS
    def __lt__(self, other):
        return lt(self, other)

    def __le__(self, other):
        return le(self, other)

    def __gt__(self, other):
        return gt(self, other)

    def __ge__(self, other):
        return ge(self, other)

    # ARITHMETIC - NORMAL
    def __add__(self, other):
        return add(self, other)

    def __sub__(self, other):
        return sub(self, other)

    def __mul__(self, other):
        return mul(self, other)

    def __truediv__(self, other):
        return true_div(self, other)

    def __floordiv__(self, other):
        return int_div(self, other)

    def __mod__(self, other):
        return mod_check(self, other)

    def __pow__(self, other):
        return pow(self, other)

    # ARITHMETIC - RIGHT-OPERAND
    def __radd__(self, other):
        return add(other, self)

    def __rsub__(self, other):
        return sub(other, self)

    def __rmul__(self, other):
        return mul(other, self)

    def __rmod__(self, other):
        return mod(other, self)

    def __rpow__(self, other):
        return pow(other, self)

    def zeros_like(self, dtype=None):
        # The second is needed for Elemwise ops to work right
        if dtype is None:
            dtype = str(self.type.dtype)
        return second(self, ScalarConstant(get_scalar_type(dtype), 0))

    def ones_like(self, dtype=None):
        # The second is needed for Elemwise ops to work right
        if dtype is None:
            dtype = str(self.type.dtype)
        return second(self, ScalarConstant(get_scalar_type(dtype), 1))

    def astype(self, dtype):
        return cast(self, dtype)


class ScalarVariable(_scalar_py_operators, Variable):
    pass


ScalarType.variable_type = ScalarVariable


class ScalarConstant(ScalarVariable, Constant):
    def __init__(self, *args, **kwargs):
        Constant.__init__(self, *args, **kwargs)


# Register ScalarConstant as the type of Constant corresponding to ScalarType
ScalarType.constant_type = ScalarConstant


def constant(x, name=None, dtype=None) -> ScalarConstant:
    x = convert(x, dtype=dtype)
    assert x.ndim == 0
    return ScalarConstant(get_scalar_type(str(x.dtype)), x, name=name)


def as_scalar(x: Any, name: str | None = None) -> ScalarVariable:
    from pytensor.tensor.basic import scalar_from_tensor
    from pytensor.tensor.type import TensorType

    if isinstance(x, Apply):
        if len(x.outputs) != 1:
            raise ValueError(
                "It is ambiguous which output of a multi-output"
                " Op has to be fetched.",
                x,
            )
        else:
            x = x.outputs[0]
    if isinstance(x, Variable):
        if isinstance(x, ScalarVariable):
            return x
        elif isinstance(x.type, TensorType) and x.type.ndim == 0:
            return scalar_from_tensor(x)
        else:
            raise TypeError(f"Cannot convert {x} to a scalar type")

    return constant(x)


ints = apply_across_args(int64)
floats = apply_across_args(float64)
complexs = apply_across_args(complex128)
complexs64 = apply_across_args(complex64)
complexs128 = apply_across_args(complex128)


def upcast_out(*types):
    dtype = ScalarType.upcast(*types)
    return (get_scalar_type(dtype),)


def upcast_out_nobool(*types):
    type = upcast_out(*types)
    if type[0] == bool:
        raise TypeError("bool output not supported")
    return type


def upcast_out_min8(*types):
    type = upcast_out(*types)
    if type[0] == bool:
        return (int8,)
    return type


def upgrade_to_float(*types):
    """
    Upgrade any int types to float32 or float64 to avoid losing precision.

    """
    conv: Mapping[type, type] = {
        bool: float32,
        int8: float32,
        int16: float32,
        int32: float64,
        int64: float64,
        uint8: float32,
        uint16: float32,
        uint32: float64,
        uint64: float64,
    }
    return (
        get_scalar_type(ScalarType.upcast(*[conv.get(type, type) for type in types])),
    )


def upgrade_to_float64(*types):
    """
    Upgrade any int and float32 to float64 to do as SciPy.

    """
    return (get_scalar_type("float64"),)


def same_out(type):
    return (type,)


def same_out_nobool(type):
    if type == bool:
        raise TypeError("bool input not supported")
    return (type,)


def same_out_min8(type):
    if type == bool:
        return (int8,)
    return (type,)


def upcast_out_no_complex(*types):
    if any(type in complex_types for type in types):
        raise TypeError("complex type are not supported")
    return (get_scalar_type(dtype=ScalarType.upcast(*types)),)


def same_out_float_only(type):
    if type not in float_types:
        raise TypeError("only float type are supported")
    return (type,)


class transfer_type(MetaObject):
    __props__ = ("transfer",)

    def __init__(self, *transfer):
        assert all(isinstance(x, int | str) or x is None for x in transfer)
        self.transfer = transfer

    def __str__(self):
        return f"transfer_type{self.transfer}"

    def __call__(self, *types):
        upcast = upcast_out(*types)
        retval = []
        for i in self.transfer:
            if i is None:
                retval += [upcast]
            elif isinstance(i, str):
                retval += [i]
            else:
                retval += [types[i]]
        return retval
        # return [upcast if i is None else types[i] for i in self.transfer]


class specific_out(MetaObject):
    __props__ = ("spec",)

    def __init__(self, *spec):
        self.spec = spec

    def __call__(self, *types):
        return self.spec


def int_out(*types):
    return (int64,)


def float_out(*types):
    return (float64,)


def upgrade_to_float_no_complex(*types):
    """
    Don't accept complex, otherwise call upgrade_to_float().

    """
    for type in types:
        if type in complex_types:
            raise TypeError("complex argument not supported")
    return upgrade_to_float(*types)


def same_out_nocomplex(type):
    if type in complex_types:
        raise TypeError("complex argument not supported")
    return (type,)


def int_out_nocomplex(*types):
    for type in types:
        if type in complex_types:
            raise TypeError("complex argument not supported")
    return (int64,)


def float_out_nocomplex(*types):
    for type in types:
        if type in complex_types:
            raise TypeError("complex argument not supported")
    return (float64,)


class unary_out_lookup(MetaObject):
    """
    Get a output_types_preference object by passing a dictionary:

    unary_out_lookup({int8:int32, float32:complex128})

    The result is an op that maps in8 to int32 and float32 to
    complex128 and other input types lead to a TypeError.

    """

    def __init__(self, type_table):
        self.tbl = type_table

    def __call__(self, *types):
        if len(types) == 1:
            types = types[0]
        try:
            rval = self.tbl[types]
        except Exception:
            raise TypeError(types)
        if isinstance(types, list | tuple):
            return rval
        else:
            return [rval]

    def __eq__(self, other):
        return type(self) == type(other) and self.tbl == other.tbl

    def __hash__(self):
        return hash(type(self))  # ignore hash of table


def real_out(type):
    if type == complex64:
        return (float32,)
    if type == complex128:
        return (float64,)
    return (type,)


class ScalarOp(COp):
    nin = -1
    nout = 1

    def __init__(self, output_types_preference=None, name=None):
        self.name = name
        if output_types_preference is not None:
            if not isinstance(output_types_preference, Callable):
                raise TypeError(
                    f"Expected a callable for the 'output_types_preference' argument to {self.__class__}. "
                    f"(got: {output_types_preference})"
                )
            self.output_types_preference = output_types_preference

    def make_node(self, *inputs):
        if self.nin >= 0:
            if len(inputs) != self.nin:
                raise TypeError(
                    f"Wrong number of inputs for {self}.make_node "
                    f"(got {len(inputs)}({inputs}), expected {self.nin})"
                )
        inputs = [as_scalar(input) for input in inputs]
        outputs = [t() for t in self.output_types([input.type for input in inputs])]
        if len(outputs) != self.nout:
            inputs_str = (", ".join(str(input) for input in inputs),)
            raise TypeError(
                f"Not the right number of outputs produced for {self}({inputs_str}). "
                f"Expected {self.nout}, got {len(outputs)}."
            )
        return Apply(self, inputs, outputs)

    def output_types(self, types):
        if hasattr(self, "output_types_preference"):
            variables = self.output_types_preference(*types)
            if not isinstance(variables, list | tuple) or any(
                not isinstance(x, CType) for x in variables
            ):
                raise TypeError(
                    "output_types_preference should return a list or a tuple of types",
                    self.output_types_preference,
                    variables,
                )
            if len(variables) != self.nout:
                variables_str = ", ".join(str(type) for type in variables)
                raise TypeError(
                    "Not the right number of outputs types produced for "
                    f"{self}({variables_str}) by {self.output_types_preference}. "
                    f"Expected {self.nout}, got {len(variables)}."
                )
            return variables
        else:
            raise NotImplementedError(f"Cannot calculate the output types for {self}")

    def perform(self, node, inputs, output_storage):
        if self.nout == 1:
            output_storage[0][0] = self.impl(*inputs)
        else:
            variables = from_return_values(self.impl(*inputs))
            assert len(variables) == len(output_storage)
            for storage, variable in zip(output_storage, variables):
                storage[0] = variable

    def impl(self, *inputs):
        raise MethodNotDefined("impl", type(self), self.__class__.__name__)

    def grad(self, inputs, output_gradients):
        raise MethodNotDefined("grad", type(self), self.__class__.__name__)

    def L_op(self, inputs, outputs, output_gradients):
        return self.grad(inputs, output_gradients)

    def __eq__(self, other):
        test = type(self) == type(other) and getattr(
            self, "output_types_preference", None
        ) == getattr(other, "output_types_preference", None)
        return test

    def __hash__(self):
        return hash((type(self), getattr(self, "output_types_preference", 0)))

    def __str__(self):
        if hasattr(self, "name") and self.name:
            return self.name
        else:
            param = [
                (k, v)
                for k, v in self.__dict__.items()
                if k
                not in ("name", "_op_use_c_code", "bool", "output_types_preference")
            ]
            if param:
                return "{}{{{}}}".format(
                    self.__class__.__name__,
                    ", ".join(f"{k}={v}" for k, v in param),
                )
            else:
                return self.__class__.__name__

    def c_code_cache_version(self):
        return (4,)

    def c_code_contiguous(self, node, name, inp, out, sub):
        """
        This function is called by Elemwise when all inputs and outputs are
        c_contiguous. This allows to use the SIMD version of this op.

        The inputs are the same as c_code except that:

            - inp and out must be the names of the variables associated to the
              ndarrays in the C code
            - node must be the elemwise node (this is needed to know
              the inputs/outputs types)

        """
        raise MethodNotDefined()

    def supports_c_code(self, inputs, outputs):
        """Returns True if the current op has functioning C code for
        the given Elemwise inputs, outputs.

        """
        try:
            tmp_s_input = []
            # To keep the same aliasing between inputs
            mapping = dict()
            for ii in inputs:
                if ii in mapping:
                    tmp_s_input.append(mapping[ii])
                else:
                    tmp = get_scalar_type(ii.dtype).make_variable()
                    tmp_s_input.append(tmp)
                    mapping[ii] = tmp_s_input[-1]

            with config.change_flags(compute_test_value="ignore"):
                s_op = self(*tmp_s_input, return_list=True)

            # if the scalar_op don't have a c implementation,
            # we skip its fusion to allow the fusion of the
            # other ops.
            self.c_code(
                s_op[0].owner,
                "test_presence_of_c_code",
                ["x" for x in inputs],
                ["z" for z in outputs],
                {"fail": "%(fail)s"},
            )
        except (MethodNotDefined, NotImplementedError):
            return False
        return True


class UnaryScalarOp(ScalarOp):
    nin = 1
    amd_float32: str | None = None
    amd_float64: str | None = None

    def c_code_contiguous(self, node, name, inputs, outputs, sub):
        (x,) = inputs
        (z,) = outputs
        if not config.lib__amblibm or node.inputs[0].type != node.outputs[0].type:
            raise MethodNotDefined()

        dtype = node.inputs[0].type.dtype_specs()[1]
        fct_call = self.c_code_contiguous_raw(dtype, "n", "x", "z")
        return f"""
{{
        npy_intp n = PyArray_SIZE({z});
        {dtype} * x = ({dtype}*) PyArray_DATA({x});
        {dtype} * z = ({dtype}*) PyArray_DATA({z});
        {fct_call};
}}
        """

    def c_code_contiguous_raw(self, dtype, n, i, o):
        if not config.lib__amblibm:
            raise MethodNotDefined()
        if dtype.startswith("npy_"):
            dtype = dtype[4:]
        if dtype == "float32" and self.amd_float32 is not None:
            dtype = "float"
            fct = self.amd_float32
        elif dtype == "float64" and self.amd_float64 is not None:
            dtype = "double"
            fct = self.amd_float64
        else:
            raise MethodNotDefined()
        return f"{fct}({n}, {i}, {o})"


class BinaryScalarOp(ScalarOp):
    # One may define in subclasses the following fields:
    #   - `commutative`: whether op(a, b) == op(b, a)
    #   - `associative`: whether op(op(a, b), c) == op(a, op(b, c))
    commutative: builtins.bool | None = None
    associative: builtins.bool | None = None
    identity: builtins.bool | builtins.float | builtins.int | None = None
    """
    For an associative operation, the identity object corresponds to the neutral
    element. For instance, it will be ``0`` for addition, ``1`` for multiplication,
    ``True`` for ``and``, ``False`` for ``or``.
    """
    nin = 2


class LogicalComparison(BinaryScalarOp):
    def __init__(self, *args, **kwargs):
        BinaryScalarOp.__init__(self, *args, **kwargs)
        # This is for compat with old pickles.
        self.bool = True

    def __eq__(self, other):
        return BinaryScalarOp.__eq__(self, other) and getattr(
            self, "bool", False
        ) == getattr(other, "bool", False)

    def __hash__(self):
        # bool should always be True
        return BinaryScalarOp.__hash__(self)

    def output_types(self, *input_dtypes):
        return [bool] if getattr(self, "bool", False) else [int8]

    def L_op(self, inputs, outputs, output_gradients):
        x, y = inputs
        assert outputs[0].type == bool
        return [
            x.zeros_like().astype(config.floatX),
            y.zeros_like().astype(config.floatX),
        ]

    def c_code_cache_version(self):
        super_version = super().c_code_cache_version()
        return (*super_version, 0)


class FixedLogicalComparison(UnaryScalarOp):
    """
    Comparison to a fixed value.

    """

    def __init__(self, *args, **kwargs):
        UnaryScalarOp.__init__(self, *args, **kwargs)
        # This is for compat with old pickles
        self.bool = True

    def __eq__(self, other):
        return UnaryScalarOp.__eq__(self, other) and getattr(
            self, "bool", False
        ) == getattr(other, "bool", False)

    def __hash__(self):
        # bool should always be True
        return UnaryScalarOp.__hash__(self)

    def output_types(self, *input_dtypes):
        return [bool] if getattr(self, "bool", False) else [int8]

    def L_op(self, inputs, outputs, output_gradients):
        (x,) = inputs
        assert outputs[0].type == bool
        return [x.zeros_like().astype(config.floatX)]

    def c_code_cache_version(self):
        super_version = super().c_code_cache_version()
        return (*super_version, 0)


class LT(LogicalComparison):
    identity = False
    commutative = False
    associative = False
    nfunc_spec = ("less", 2, 1)

    def impl(self, x, y):
        # built-in < don't support complex
        return np.less(x, y)

    def c_code(self, node, name, inputs, outputs, sub):
        (x, y) = inputs
        (z,) = outputs
        if node.inputs[0].type in complex_types:
            raise NotImplementedError()
        return f"{z} = ({x} < {y});"


lt = LT()


class GT(LogicalComparison):
    identity = False
    commutative = False
    associative = False
    nfunc_spec = ("greater", 2, 1)

    def impl(self, x, y):
        # built-in > don't support complex
        return np.greater(x, y)

    def c_code(self, node, name, inputs, outputs, sub):
        (x, y) = inputs
        (z,) = outputs
        if node.inputs[0].type in complex_types:
            raise NotImplementedError()
        return f"{z} = ({x} > {y});"


gt = GT()


class LE(LogicalComparison):
    identity = False
    commutative = False
    associative = False
    nfunc_spec = ("less_equal", 2, 1)

    def impl(self, x, y):
        # built-in <= don't support complex
        return np.less_equal(x, y)

    def c_code(self, node, name, inputs, outputs, sub):
        (x, y) = inputs
        (z,) = outputs
        if node.inputs[0].type in complex_types:
            raise NotImplementedError()
        return f"{z} = ({x} <= {y});"


le = LE()


class GE(LogicalComparison):
    identity = False
    commutative = False
    associative = False
    nfunc_spec = ("greater_equal", 2, 1)

    def impl(self, x, y):
        # built-in >= don't support complex
        return np.greater_equal(x, y)

    def c_code(self, node, name, inputs, outputs, sub):
        (x, y) = inputs
        (z,) = outputs
        if node.inputs[0].type in complex_types:
            raise NotImplementedError()
        return f"{z} = ({x} >= {y});"


ge = GE()


class EQ(LogicalComparison):
    identity = False
    commutative = True
    associative = False
    nfunc_spec = ("equal", 2, 1)

    def impl(self, x, y):
        return x == y

    def c_code(self, node, name, inputs, outputs, sub):
        (x, y) = inputs
        (z,) = outputs
        return f"{z} = ({x} == {y});"


eq = EQ()


class NEQ(LogicalComparison):
    identity = False
    commutative = True
    associative = False
    nfunc_spec = ("not_equal", 2, 1)

    def impl(self, x, y):
        return x != y

    def c_code(self, node, name, inputs, outputs, sub):
        (x, y) = inputs
        (z,) = outputs
        if node.inputs[0].type in complex_types:
            raise NotImplementedError()
        return f"{z} = ({x} != {y});"


neq = NEQ()


class IsNan(FixedLogicalComparison):
    nfunc_spec = ("isnan", 1, 1)

    def impl(self, x):
        return np.isnan(x)

    def c_code(self, node, name, inputs, outputs, sub):
        (x,) = inputs
        (z,) = outputs
        if node.inputs[0].type in complex_types:
            raise NotImplementedError()
        # Discrete type can never be nan
        if node.inputs[0].type in discrete_types:
            return f"{z} = false;"

        # Windows tries to be different and sometimes return -1, but we want
        # to be consistent with numpy (which returns True), hence the "abs".
        return f"{z} = abs(isnan({x}));"

    def c_code_cache_version(self):
        scalarop_version = super().c_code_cache_version()
        return (*scalarop_version, 3)


isnan = IsNan()


class IsInf(FixedLogicalComparison):
    nfunc_spec = ("isinf", 1, 1)

    def impl(self, x):
        return np.isinf(x)

    def c_code(self, node, name, inputs, outputs, sub):
        (x,) = inputs
        (z,) = outputs
        if node.inputs[0].type in complex_types:
            raise NotImplementedError()
        # Discrete type can never be inf
        if node.inputs[0].type in discrete_types:
            return f"{z} = false;"

        # Note that the C isinf returns -1 for -Inf and +1 for +Inf, while
        # numpy simply returns True: we mimic numpy's behavior here, thus
        # the absolute value.
        return f"{z} = abs(isinf({x}));"

    def c_code_cache_version(self):
        scalarop_version = super().c_code_cache_version()
        return (*scalarop_version, 3)


isinf = IsInf()


class InRange(LogicalComparison):
    nin = 3

    def __init__(self, openlow, openhi):
        self.openlow = openlow
        self.openhi = openhi

    def impl(self, x, low, hi):
        if self.openlow and x <= low:
            return False
        elif not self.openlow and x < low:
            return False
        if self.openhi and x >= hi:
            return False
        elif not self.openhi and x > hi:
            return False
        return True

    def c_code(self, node, name, inputs, outputs, sub):
        (x, low, hi) = inputs
        (z,) = outputs

        cmp1 = ">" if self.openlow else ">="
        cmp2 = "<" if self.openhi else "<="

        return f"{z} = {x} {cmp1} {low} && {x} {cmp2} {hi};"

    def get_grad(self, elem):
        if elem.type in complex_types:
            msg = (
                "No gradient implemented for complex numbers in "
                "class scalar.basic.InRange"
            )
            raise NotImplementedError(msg)
        elif elem.type in discrete_types:
            return elem.zeros_like().astype(config.floatX)
        else:
            return elem.zeros_like()

    def L_op(self, inputs, outputs, gout):
        (x, low, hi) = inputs
        (gz,) = gout
        grads = []
        for elem in [x, low, hi]:
            grads.append(self.get_grad(elem))
        return grads


inopenrange = InRange(True, True)
inclosedrange = InRange(False, False)


class Switch(ScalarOp):
    nin = 3
    nfunc_spec = ("where", 3, 1)

    def impl(self, cond, ift, iff):
        return ift if cond else iff

    def c_code(self, node, name, inputs, outputs, sub):
        (cond, ift, iff) = inputs
        (z,) = outputs
        return f"{z} = {cond} ? {ift} : {iff};"

    def L_op(self, inputs, outputs, gout):
        (cond, ift, iff) = inputs
        (gz,) = gout
        first_part = switch(cond, gz, 0.0)
        second_part = switch(cond, 0.0, gz)

        if outputs[0].type in discrete_types:
            first_part = ift.zeros_like(config.floatX)
            second_part = iff.zeros_like(config.floatX)

        # cond does affect the elements of the output so it is connected.
        # For the sake of making the gradient convenient we assume that
        # condition + epsilon always triggers the same branch as condition
        condition_grad = cond.zeros_like().astype(config.floatX)

        return (condition_grad, first_part, second_part)

    def output_types(self, types):
        (cond_t, ift_t, iff_t) = types
        return upcast_out(ift_t, iff_t)


switch = Switch()

####################
# BIT-WISE OPERATORS
####################


class UnaryBitOp(UnaryScalarOp):
    def output_types(self, *input_types):
        for i in input_types[0]:
            if i not in discrete_types:
                raise TypeError(
                    "input to a BitOp must have type (u)int8, "
                    f"(u)int16, (u)int32 or (u)int64 or bool not {i}"
                )
        return upcast_out(*input_types[0])

    def grad(self, inputs, output_gradients):
        return [inputs[0].zeros_like().astype(config.floatX)]


class BinaryBitOp(BinaryScalarOp):
    def output_types(self, *input_types):
        t0, t1 = input_types[0]
        if t0 == bool and t1 == bool:
            return [bool]
        for i in input_types[0]:
            if i not in integer_types:
                raise TypeError(
                    "input to a BitOp must have type (u)int8, "
                    "(u)int16, (u)int32 or (u)int64 or "
                    f"be all bools not {i}"
                )
        return upcast_out(*input_types[0])

    def grad(self, inputs, output_gradients):
        a, b = inputs
        return [
            a.zeros_like().astype(config.floatX),
            b.zeros_like().astype(config.floatX),
        ]


class OR(BinaryBitOp):
    identity = 0
    commutative = True
    associative = True
    nfunc_spec = ("bitwise_or", 2, 1)

    def impl(self, x, y):
        return x | y

    def c_code(self, node, name, inputs, outputs, sub):
        (x, y) = inputs
        (z,) = outputs
        return f"{z} = ({x} | {y});"


or_ = OR()


class XOR(BinaryBitOp):
    identity = 0
    commutative = True
    associative = True
    nfunc_spec = ("bitwise_xor", 2, 1)

    def impl(self, x, y):
        return x ^ y

    def c_code(self, node, name, inputs, outputs, sub):
        (x, y) = inputs
        (z,) = outputs
        return f"{z} = ({x} ^ {y});"


xor = XOR()


class AND(BinaryBitOp):
    identity = -1
    commutative = True
    associative = True
    nfunc_spec = ("bitwise_and", 2, 1)

    def impl(self, x, y):
        return x & y

    def c_code(self, node, name, inputs, outputs, sub):
        (x, y) = inputs
        (z,) = outputs
        return f"{z} = ({x} & {y});"

    def c_code_cache_version(self):
        super_version = super().c_code_cache_version()
        return (*super_version, 3)


and_ = AND()


class Invert(UnaryBitOp):
    nfunc_spec = ("invert", 1, 1)

    def impl(self, x):
        return ~x

    def c_code(self, node, name, inputs, outputs, sub):
        (x,) = inputs
        (z,) = outputs
        if node.outputs[0].type == bool:
            return f"{z} = (!{x});"
        return f"{z} = (~{x});"


invert = Invert()


##############
# Arithmetic
##############
class ScalarMaximum(BinaryScalarOp):
    commutative = True
    associative = True
    nfunc_spec = ("maximum", 2, 1)
    nfunc_variadic = "maximum"
    identity = -np.inf

    def impl(self, *inputs):
        # The built-in max function don't support complex type
        return np.maximum(*inputs)

    def c_code(self, node, name, inputs, outputs, sub):
        (x, y) = inputs
        (z,) = outputs
        if any(i.type in complex_types for i in node.inputs):
            raise NotImplementedError()
        # Test for both y>x and x>=y to detect NaN
        return f"{z} = (({y})>({x})? ({y}): " f'(({x})>=({y})? ({x}): nan("")));'

    def L_op(self, inputs, outputs, gout):
        (x, y) = inputs
        (gz,) = gout
        if gz.type in complex_types:
            # max is currently defined for complex_types,
            # but the gradient for complex is not.
            raise NotImplementedError()

        if outputs[0].type in discrete_types:
            return [
                x.zeros_like().astype(config.floatX),
                y.zeros_like().astype(config.floatX),
            ]
        # This form handle the case when both value are the same.
        # In that case, gx will be gz, gy will be 0.
        e = eq(outputs[0], x)
        gx = e * gz
        gy = (constant(1, dtype=gz.dtype) - e) * gz
        return (gx, gy)


scalar_maximum = ScalarMaximum(upcast_out, name="maximum")


class ScalarMinimum(BinaryScalarOp):
    commutative = True
    associative = True
    nfunc_spec = ("minimum", 2, 1)
    nfunc_variadic = "minimum"
    identity = np.inf

    def impl(self, *inputs):
        # The built-in min function don't support complex type
        return np.minimum(*inputs)

    def c_code(self, node, name, inputs, outputs, sub):
        (x, y) = inputs
        (z,) = outputs
        if any(i.type in complex_types for i in node.inputs):
            raise NotImplementedError()
        return f"{z} = (({y})<({x})? ({y}): " f'(({x})<=({y})? ({x}): nan("")));'

    def L_op(self, inputs, outputs, gout):
        (x, y) = inputs
        (gz,) = gout
        if gz.type in complex_types:
            # min is currently defined for complex_types,
            # but the gradient for complex is not.
            raise NotImplementedError()

        if outputs[0].type in discrete_types:
            return [
                x.zeros_like().astype(config.floatX),
                y.zeros_like().astype(config.floatX),
            ]
        # This form handle the case when both value are the same.
        # In that case, gx will be gz, gy will be 0.
        e = eq(outputs[0], x)
        gx = e * gz
        gy = (constant(1, dtype=gz.dtype) - e) * gz
        return (gx, gy)


scalar_minimum = ScalarMinimum(upcast_out, name="minimum")


class Add(ScalarOp):
    identity = 0
    commutative = True
    associative = True
    nfunc_spec = ("add", 2, 1)
    nfunc_variadic = "sum"

    def impl(self, *inputs):
        return sum(inputs)

    def c_code(self, node, name, inputs, outputs, sub):
        (z,) = outputs
        op = " + "
        if node.outputs[0].type == bool:
            op = " || "
        if not inputs:
            return z + " = 0;"
        else:
            return z + " = " + op.join(inputs) + ";"

    def L_op(self, inputs, outputs, gout):
        (gz,) = gout
        if gz.type in complex_types:
            raise NotImplementedError()
        if outputs[0].type in discrete_types:
            assert gz is not None
            retval = []
            for ii, inp in enumerate(inputs):
                if hasattr(inp, "zeros_like"):
                    retval.append(inp.zeros_like().astype(config.floatX))
                else:
                    retval.append(grad_undefined(self, ii, inp))
        else:
            retval = []
            for i in inputs:
                retval += [gz]
        return retval


add = Add(upcast_out, name="add")


class Mean(ScalarOp):
    identity = 0
    commutative = True
    associative = False
    nfunc_spec = ("mean", 2, 1)
    nfunc_variadic = "mean"

    def impl(self, *inputs):
        return sum(inputs) / len(inputs)

    def c_code(self, node, name, inputs, outputs, sub):
        (z,) = outputs
        if not inputs:
            return f"{z} = 0;"
        else:
            return f"{z} = ({' + '.join(inputs)}) / ((double) {len(inputs)});"

    def L_op(self, inputs, outputs, gout):
        (gz,) = gout
        retval = [gz / len(inputs)] * len(inputs)
        return retval


mean = Mean(float_out, name="mean")


class Mul(ScalarOp):
    identity = 1
    commutative = True
    associative = True
    nfunc_spec = ("multiply", 2, 1)
    nfunc_variadic = "prod"

    def impl(self, *inputs):
        return np.prod(inputs)

    def c_code(self, node, name, inputs, outputs, sub):
        (z,) = outputs
        op = " * "
        if node.outputs[0].type == bool:
            op = " && "
        if not inputs:
            return z + " = 1;"
        else:
            return z + " = " + op.join(inputs) + ";"

    def grad(self, inputs, gout):
        (gz,) = gout
        retval = []

        # The following 3 lines verify that gz is complex when the
        # output is complex. The rest of this function make this supposition.
        output_type = self.output_types([i.type for i in inputs])[0]
        if output_type in complex_types:
            if gz.type not in complex_types:
                raise TypeError(
                    "Mul with output_type "
                    + str(output_type)
                    + " expected gz type to be complex, got gz with type "
                    + str(gz.type)
                )

        if output_type in discrete_types:
            return [ipt.zeros_like().astype(config.floatX) for ipt in inputs]

        for input in inputs:
            if gz.type in complex_types:
                # zr+zi = (xr + xi)(yr + yi)
                # zr+zi = (xr*yr - xi*yi) + (xr yi + xi yr )
                otherprod = mul(*(difference(inputs, [input])))
                yr = real(otherprod)
                yi = imag(otherprod)
                if input.type in complex_types:
                    retval += [
                        complex(
                            yr * real(gz) + yi * imag(gz), yr * imag(gz) - yi * real(gz)
                        )
                    ]
                else:
                    retval += [yr * real(gz) + yi * imag(gz)]
            else:
                retval += [mul(*([gz, *difference(inputs, [input])]))]
        return retval


mul = Mul(upcast_out, name="mul")


class Sub(BinaryScalarOp):
    nfunc_spec = ("subtract", 2, 1)

    def impl(self, x, y):
        return x - y

    def c_code(self, node, name, inputs, outputs, sub):
        (x, y) = inputs
        (z,) = outputs
        return f"{z} = {x} - {y};"

    def L_op(self, inputs, outputs, gout):
        (x, y) = inputs
        (gz,) = gout
        if gz.type in complex_types:
            raise NotImplementedError()
        if outputs[0].type in discrete_types:
            return [
                x.zeros_like().astype(config.floatX),
                y.zeros_like().astype(config.floatX),
            ]

        first_part = gz
        second_part = -gz

        return first_part, second_part


sub = Sub(upcast_out_nobool, name="sub")


class TrueDiv(BinaryScalarOp):
    nfunc_spec = ("true_divide", 2, 1)

    def output_types(self, types):
        if all(t in discrete_types for t in types):
            return [get_scalar_type(config.floatX)]
        else:
            return super().output_types(types)

    def impl(self, x, y):
        x = np.asarray(x)
        y = np.asarray(y)
        if all(a.dtype in discrete_dtypes for a in (x, y)):
            return np.sctypeDict[config.floatX](float(x) / y)
        else:
            return x / y

    def c_code(self, node, name, inputs, outputs, sub):
        # we generate good c code only when both are complex!
        (x, y) = inputs
        (z,) = outputs
        if node.inputs[0].type in complex_types or node.inputs[1].type in complex_types:
            raise NotImplementedError("type not supported", type)
        if (
            node.inputs[0].type in discrete_types
            and node.inputs[1].type in discrete_types
        ):
            return f"{z} = ((double){x}) / {y};"
        return f"{z} = {x} / {y};"

    def grad(self, inputs, gout):
        (x, y) = inputs
        (gz,) = gout
        if x.type in complex_types:
            raise NotImplementedError()

        # If the output of this op is discrete, then it
        # it is locally flat everywhere, so the gradient
        # through it is 0.
        # This is different from it not being connected
        # to the output; x/y is still a function of x
        # and y; it's just a step function.
        if all(a.dtype in discrete_dtypes for a in (x, y)):
            return [x.zeros_like(), y.zeros_like()]

        first_part = gz / y

        if y.type in complex_types:
            raise NotImplementedError()

        second_part = -(gz * x) / (y * y)

        return first_part, second_part


true_div = TrueDiv(upcast_out, name="true_div")


class IntDiv(BinaryScalarOp):
    nfunc_spec = ("floor_divide", 2, 1)
    complex_error = ComplexError(
        "PyTensor does not support integer division (//) on "
        "complex numbers, since numpy deprecated it."
    )

    def impl(self, x, y):
        return x // y

    def c_support_code(self, **kwargs):
        # We use a macro as python use % as a special string character,
        # and the output of c_code may be run through another level
        # of string formatting.
        return "#define PYTENSOR_MACRO_MOD(x,y) (x % y)"

    def c_code(self, node, name, inputs, outputs, sub):
        (x, y) = inputs
        (z,) = outputs
        fail = sub["fail"]

        t = node.inputs[0].type.upcast(*[i.type for i in node.inputs[1:]])
        if t in map(str, discrete_types):
            x_div_y_pp = f"({x} / {y})"
            x_div_y_mp = f"((-{x}) / {y})"
            x_mod_y_mp = f"PYTENSOR_MACRO_MOD((-{x}), {y})"
            x_div_y_pm = f"({x} / (-{y}))"
            x_mod_y_pm = f"PYTENSOR_MACRO_MOD({x}, (-{y}))"
            x_div_y_mm = f"((-{x}) / (-{y}))"
            # If we are in a gpuarray kernel, %(fail)s exits the kernel,
            # and we do not have any error report, and we cannot set
            # Python error messages either, so for now we just call the
            # cuda function, which return a binary pattern of all 1s.
            div_zero = dedent(
                f"""
                #ifdef KERNEL
                    {z} = {x_div_y_pp};
                #else
                    PyErr_SetString(PyExc_ZeroDivisionError, "integer division by zero");
                    {fail}
                #endif
                """
            )
        elif t in map(str, float_types):
            # We need to call different functions of math.h
            # depending on the type
            if t == "float32":
                floor = "floorf"
                fmod = "fmodf"
            elif t == "float64":
                floor = "floor"
                fmod = "fmod"
            else:
                raise NotImplementedError("type not supported", t)

            x_div_y_pp = f"{floor}({x} / {y})"
            x_div_y_mp = f"{floor}((-{x}) / {y})"
            x_mod_y_mp = f"{fmod}((-{x}), {y})"
            x_div_y_pm = f"{floor}({x} / (-{y}))"
            x_mod_y_pm = f"{fmod}({x}, (-{y}))"
            x_div_y_mm = f"{floor}((-{x}) / (-{y}))"
            div_zero = f"{z} = {x_div_y_pp};"
        elif t in complex_types:
            raise self.complex_error
        else:
            raise NotImplementedError("type not supported", t)

        return dedent(
            f"""
            if ({y} == 0) {{
                {div_zero};
            }} else if ({y} < 0) {{
                if ({x} < 0) {{
                    {z} = {x_div_y_mm};
                }} else {{
                    {z} = - {x_div_y_pm} - (({x_mod_y_pm} == 0) ? 0 : 1);
                }}
            }} else {{
                if ({x} < 0) {{
                    {z} = - {x_div_y_mp} - (({x_mod_y_mp} == 0) ? 0 : 1);
                }} else {{
                    {z} = {x_div_y_pp};
                }}
            }}
            """
        )

    def c_code_cache_version(self):
        return (6,)

    def grad(self, inputs, g_output):
        return [inp.zeros_like(dtype=config.floatX) for inp in inputs]


int_div = IntDiv(upcast_out, name="int_div")


floor_div = int_div


def mod_check(x, y):
    if as_scalar(x).type in complex_types or as_scalar(y).type in complex_types:
        # Currently forbidden.
        raise Mod.complex_error
    else:
        return mod(x, y)


class Mod(BinaryScalarOp):
    nfunc_spec = ("mod", 2, 1)
    complex_error = ComplexError(
        "PyTensor does not support the mod operator (%) on "
        "complex numbers, since numpy deprecated it."
    )

    def impl(self, x, y):
        if isinstance(x, builtins.complex) or isinstance(y, builtins.complex):
            raise self.complex_error
        return x % y

    def c_code_cache_version(self):
        return (9,)

    def c_support_code(self, **kwargs):
        # We use a macro as python use % as a special string character,
        # and the output of c_code may be run through another level
        # of string formatting.
        return "#define PYTENSOR_MACRO_MOD(x, y) (x % y)"

    def c_code(self, node, name, inputs, outputs, sub):
        """
        We want the result to have the same sign as Python, not the other
        implementation of mod.

        """
        (x, y) = inputs
        (z,) = outputs
        fail = sub["fail"]
        t = node.inputs[0].type.upcast(*[i.type for i in node.inputs[1:]])
        if (
            str(t) in map(str, discrete_types)
            or t in ("uint8", "int8", "uint16", "int16")
            or t in ("uint32", "int32", "uint64", "int64")
            or t in discrete_types
        ):
            # The above or's should not be needed anymore. However, for now we
            # keep them out of safety, and verify they are useless with an
            # assert.
            assert str(t) in map(str, discrete_types)
            x_mod_y = f"PYTENSOR_MACRO_MOD({x}, {y})"
            x_mod_ymm = f"PYTENSOR_MACRO_MOD(-{x}, -{y})"
            x_mod_ypm = f"PYTENSOR_MACRO_MOD({x}, -{y})"
            x_mod_ymp = f"PYTENSOR_MACRO_MOD(-{x}, {y})"
            # If we are in a gpuarray kernel, %(fail)s exits the kernel,
            # and we do not have any error report, and we cannot set
            # Python error messages either, so for now we just call the
            # cuda function, returning a binary pattern depending on dtype
            mod_zero = dedent(
                f"""
                #ifdef KERNEL
                    {z} = {x_mod_y};
                #else
                    PyErr_SetString(PyExc_ZeroDivisionError, "integer modulo by zero");
                    {fail}
                #endif
                """
            )
        elif (
            str(t) in map(str, float_types)
            or t in ("float32", "float64")
            or t in float_types
        ):
            # The above or's should not be needed anymore. However, for now we
            # keep them out of safety, and verify they are useless with an
            # assert.
            assert str(t) in map(str, float_types)
            x_mod_y = f"fmod({x}, {y})"
            x_mod_ymm = f"fmod(-{x}, -{y})"
            x_mod_ypm = f"fmod({x}, -{y})"
            x_mod_ymp = f"fmod(-{x}, {y})"
            mod_zero = f"{z} = {x_mod_y};"
        elif str(t) in map(str, complex_types):
            raise self.complex_error
        else:
            raise NotImplementedError("type not supported", t)

        return dedent(
            f"""
            if ({y} == 0) {{
                {mod_zero};
            }} else if ({y} < 0){{
                if ({x} < 0){{
                    {z} = -({x_mod_ymm});
                }} else {{
                    {z} = ({x_mod_ypm}) + ({x_mod_ypm} != 0 ? {y} : 0);
                }}
            }} else {{
                if ({x} < 0){{
                    {z} = - {x_mod_ymp} + ({x_mod_ymp} != 0 ? {y} : 0);
                }} else {{
                    {z} = {x_mod_y};
                }}
            }}
            """
        )

    def L_op(self, inputs, outputs, gout):
        (x, y) = inputs
        (gz,) = gout
        if outputs[0].type in discrete_types:
            # The gradient does not flow in if the output is discrete
            return [
                x.zeros_like(dtype=config.floatX),
                y.zeros_like(dtype=config.floatX),
            ]
        return [gz, -(x // y) * gz]


mod = Mod(upcast_out, name="mod")


class Pow(BinaryScalarOp):
    nfunc_spec = ("power", 2, 1)

    def impl(self, x, y):
        return x**y

    def c_code(self, node, name, inputs, outputs, sub):
        (x, y) = inputs
        (z,) = outputs
        if node.inputs[0].type in complex_types or node.inputs[1].type in complex_types:
            raise NotImplementedError("type not supported", type)
        return f"{z} = pow({x}, {y});"

    def L_op(self, inputs, outputs, gout):
        (x, y) = inputs
        (gz,) = gout
        if gz.type in complex_types:
            raise NotImplementedError()

        if outputs[0].type in discrete_types:
            return [
                x.zeros_like().astype(config.floatX),
                y.zeros_like().astype(config.floatX),
            ]

        first_part = gz * y * x ** (y - 1)

        second_part = gz * log(x) * x**y
        second_part = switch(eq(x, 0), 0, second_part)

        return (first_part, second_part)

    def c_code_contiguous(self, node, name, inputs, outputs, sub):
        (x, y) = inputs
        (z,) = outputs
        if not config.lib__amblibm:
            raise MethodNotDefined()

        # We compare the dtype AND the broadcast flag
        # as this function do not broadcast
        if (
            node.inputs[0].type == node.outputs[0].type
            and node.inputs[1].type == node.outputs[0].type
            and None not in node.inputs[0].type.shape
            and None not in node.inputs[1].type.shape
            and
            # amdlibm 3.0 do not have a float64 version of this SIMD function
            node.inputs[0].dtype == "float32"
            and node.inputs[1].dtype == "float32"
        ):
            dtype = "float"
            fct = "amd_vrsa_powf"
            return f"""
        npy_intp n = PyArray_SIZE({z});
        {dtype} * x = ({dtype}*) PyArray_DATA({x});
        {dtype} * y = ({dtype}*) PyArray_DATA({y});
        {dtype} * z = ({dtype}*) PyArray_DATA({z});
        {fct}(n, x, y, z);
        """
        # We compare the dtype and check we broadcast a scalar
        elif (
            node.inputs[0].type == node.outputs[0].type
            and node.inputs[1].dtype == node.outputs[0].dtype
            and all(node.inputs[1].broadcastable)
            and
            # amdlibm 3.0 do not have a float64 version of this SIMD function
            node.inputs[0].dtype == "float32"
            and node.inputs[1].dtype == "float32"
        ):
            dtype = "float"
            fct = "amd_vrsa_powxf"
            return f"""
        npy_intp n = PyArray_SIZE({z});
        {dtype} * x = ({dtype}*) PyArray_DATA({x});
        {dtype} * y = ({dtype}*) PyArray_DATA({y});
        {dtype} * z = ({dtype}*) PyArray_DATA({z});
        {fct}(n, x, *y, z);
        """

        raise MethodNotDefined()


pow = Pow(upcast_out_min8, name="pow")


class Clip(ScalarOp):
    nin = 3
    # The numpy.clip don't work correctly when the min is bigger then the max,
    # So we do not use nfunc_spec = ('clip', 3, 1)

    def impl(self, x, min, max):
        if x < min:
            return min
        elif x > max:
            return max
        else:
            return x

    def c_code(self, node, name, inputs, outputs, sub):
        (x, min, max) = inputs
        (z,) = outputs
        return f"{z} = {x} < {min} ? {min} : {x} > {max} ? {max} : {x};"

    def L_op(self, inputs, outputs, gout):
        (x, mn, mx) = inputs
        (gz,) = gout
        assert gz.type not in complex_types
        gx = ((x >= mn) & (x <= mx)) * gz
        gmn = (x < mn) * gz
        gmx = (x > mx) * gz

        def handle_int(v):
            if outputs[0].type in int_types:
                return v.zeros_like().astype(config.floatX)
            return v

        return list(map(handle_int, [gx, gmn, gmx]))


# Don't allow complex even if numpy do
# As there is no mathematical reason for this function on complex
clip = Clip(upcast_out_no_complex, name="clip")


class Second(BinaryScalarOp):
    def impl(self, x, y):
        return y

    def c_code(self, node, name, inputs, outputs, sub):
        (x, y) = inputs
        (z,) = outputs
        return f"{z} = {y};"

    def connection_pattern(self, node):
        # x is never connected because its elements are never used
        # y is connected because its elements are copied over

        return [[False], [True]]

    def grad(self, inputs, gout):
        (x, y) = inputs
        (gz,) = gout
        if y.type in continuous_types:
            # x is disconnected because the elements of x are not used
            return DisconnectedType()(), gz
        else:
            # when y is discrete, we assume the function can be extended
            # to deal with real-valued inputs by rounding them to the
            # nearest integer. f(x+eps) thus equals f(x) so the gradient
            # is zero, not disconnected or undefined
            return DisconnectedType()(), y.zeros_like()


second = Second(transfer_type(1), name="second")


class Identity(UnaryScalarOp):
    def impl(self, input):
        return input

    def c_code(self, node, name, inputs, outputs, sub):
        (x,) = inputs
        (z,) = outputs
        return f"{z} = {x};"

    def grad(self, inputs, gout):
        (x,) = inputs
        (gz,) = gout
        if x.type in continuous_types:
            return (gz,)
        else:
            return (x.zeros_like(dtype=config.floatX),)


identity = Identity(same_out, name="identity")


# CASTING OPERATIONS
class Cast(UnaryScalarOp):
    def __init__(self, o_type, name=None):
        if not isinstance(o_type, ScalarType):
            raise TypeError(o_type)
        super().__init__(specific_out(o_type), name=name)
        self.o_type = o_type
        self.ctor = np.dtype(o_type.dtype).type

    def __str__(self):
        return f"{self.__class__.__name__}{{{self.o_type.dtype}}}"

    def clone_float32(self):
        if self.o_type == float16:
            return convert_to_float32
        return self

    def make_new_inplace(self, output_types_preference=None, name=None):
        """
        This op.__init__ fct don't have the same parameter as other scalar op.
        This breaks the insert_inplace_optimizer optimization.
        This function is a fix to patch this, by ignoring the
        output_types_preference passed by the optimization, and replacing it
        by the current output type. This should only be triggered when
        both input and output have the same dtype anyway.

        """
        return self.__class__(self.o_type, name)

    def impl(self, input):
        return self.ctor(input)

    def c_code(self, node, name, inputs, outputs, sub):
        (x,) = inputs
        (z,) = outputs
        if node.outputs[0].type == bool:
            return f"{z} = ({x}) ? 1 : 0;"
        return f"{z} = ({node.outputs[0].type.dtype_specs()[1]}){x};"

    def grad(self, inputs, gout):
        (x,) = inputs
        (gz,) = gout
        if self.o_type in continuous_types:
            return [gz]
        else:
            return [x.zeros_like().astype(config.floatX)]

    def c_code_cache_version(self):
        s = super().c_code_cache_version()
        if s:
            return (4, *s)
        else:
            return s


convert_to_bool: Cast = Cast(bool, name="convert_to_bool")
convert_to_int8: Cast = Cast(int8, name="convert_to_int8")
convert_to_int16: Cast = Cast(int16, name="convert_to_int16")
convert_to_int32: Cast = Cast(int32, name="convert_to_int32")
convert_to_int64: Cast = Cast(int64, name="convert_to_int64")
convert_to_uint8: Cast = Cast(uint8, name="convert_to_uint8")
convert_to_uint16: Cast = Cast(uint16, name="convert_to_uint16")
convert_to_uint32: Cast = Cast(uint32, name="convert_to_uint32")
convert_to_uint64: Cast = Cast(uint64, name="convert_to_uint64")
convert_to_float16: Cast = Cast(float16, name="convert_to_float16")
convert_to_float32: Cast = Cast(float32, name="convert_to_float32")
convert_to_float64: Cast = Cast(float64, name="convert_to_float64")
convert_to_complex64: Cast = Cast(complex64, name="convert_to_complex64")
convert_to_complex128: Cast = Cast(complex128, name="convert_to_complex128")

_cast_mapping = {
    "bool": convert_to_bool,
    "int8": convert_to_int8,
    "int16": convert_to_int16,
    "int32": convert_to_int32,
    "int64": convert_to_int64,
    "uint8": convert_to_uint8,
    "uint16": convert_to_uint16,
    "uint32": convert_to_uint32,
    "uint64": convert_to_uint64,
    "float16": convert_to_float16,
    "float32": convert_to_float32,
    "float64": convert_to_float64,
    "complex64": convert_to_complex64,
    "complex128": convert_to_complex128,
}


def cast(x, dtype):
    """
    Symbolically cast `x` to a ScalarType of given `dtype`.

    """
    if dtype == "floatX":
        dtype = config.floatX

    _x = as_scalar(x)
    if _x.type.dtype == dtype:
        return _x
    if _x.type.dtype.startswith("complex") and not dtype.startswith("complex"):
        raise TypeError(
            "Casting from complex to real is ambiguous: consider"
            " real(), imag(), angle() or abs()"
        )
    return _cast_mapping[dtype](_x)


class Abs(UnaryScalarOp):
    nfunc_spec = ("abs", 1, 1)

    def make_node(self, x):
        inputs = [as_scalar(input) for input in [x]]
        if inputs[0].type == complex64:
            outputs = [float32()]
        elif inputs[0].type == complex128:
            outputs = [float64()]
        else:
            outputs = [t() for t in self.output_types([input.type for input in inputs])]
        return Apply(self, inputs, outputs)

    def impl(self, x):
        return np.abs(x)

    def L_op(self, inputs, outputs, gout):
        (x,) = inputs
        (gz,) = gout
        if outputs[0].type in discrete_types:
            if x.type in discrete_types:
                return [x.zeros_like(dtype=config.floatX)]
            else:
                return [x.zeros_like()]

        if x.type in float_types:
            return (gz * sign(x),)
        return (gz * x / _abs(x),)  # formula works for complex and real

    def c_code(self, node, name, inputs, outputs, sub):
        (x,) = inputs
        (z,) = outputs
        type = node.inputs[0].type
        if type in int_types:
            return f"{z} = abs({x});"
        if type in float_types:
            return f"{z} = fabs({x});"
        if type in complex_types:
            return f"{z} = sqrt({x}.real*{x}.real + {x}.imag*{x}.imag);"
        if node.outputs[0].type == bool:
            return f"{z} = ({x}) ? 1 : 0;"
        if type in uint_types:
            # uint are always already absolute value.
            return f"{z} = {x};"
        raise NotImplementedError("type not supported", type)


abs = Abs(same_out)


class Sign(UnaryScalarOp):
    nfunc_spec = ("sign", 1, 1)

    @staticmethod
    def output_types_preference(x):
        if x == bool:
            raise TypeError(x)
        return same_out_nocomplex(x)

    def impl(self, x):
        # casting to output type is handled by filter
        return np.sign(x)

    def grad(self, inputs, gout):
        (x,) = inputs
        (gz,) = gout
        rval = x.zeros_like()

        if rval.type in discrete_types:
            rval = rval.astype(config.floatX)

        return [rval]

    def c_code(self, node, name, inputs, outputs, sub):
        # casting is done by compiler
        # TODO: use copysign
        (x,) = inputs
        (z,) = outputs
        type = node.inputs[0].type
        if type in float_types:
            return (
                f"{z} = ({x} > 0) ? 1. : (({x} < 0) ? -1. : (isnan({x}) ? NAN : 0.));"
            )
        if type in int_types:
            return f"{z} = ({x} >= 0) ? ({x} == 0) ? 0 : 1 : -1;"
        raise ComplexError("complex has no sign")

    def c_code_cache_version(self):
        s = super().c_code_cache_version()
        if s:
            return (4, *s)
        else:  # if parent is unversioned, we are too
            return s


sign = Sign(name="sign")


class Ceil(UnaryScalarOp):
    nfunc_spec = ("ceil", 1, 1)

    def impl(self, x):
        return np.ceil(x)

    def grad(self, inputs, gout):
        (x,) = inputs
        (gz,) = gout
        rval = x.zeros_like()

        if rval.type in discrete_types:
            rval = rval.astype(config.floatX)

        return [rval]

    def c_code(self, node, name, inputs, outputs, sub):
        (x,) = inputs
        (z,) = outputs
        cast = node.outputs[0].type.dtype_specs()[1]
        return f"{z} = ceil(({cast}){x});"


ceil = Ceil(upgrade_to_float_no_complex, name="ceil")


class Floor(UnaryScalarOp):
    nfunc_spec = ("floor", 1, 1)

    def impl(self, x):
        return np.floor(x)

    def grad(self, inputs, gout):
        (x,) = inputs
        (gz,) = gout
        rval = x.zeros_like()

        if rval.type in discrete_types:
            rval = rval.astype(config.floatX)

        return [rval]

    def c_code(self, node, name, inputs, outputs, sub):
        (x,) = inputs
        (z,) = outputs
        cast = node.outputs[0].type.dtype_specs()[1]
        return f"{z} = floor(({cast}){x});"


floor = Floor(upgrade_to_float_no_complex, name="floor")


class Trunc(UnaryScalarOp):
    nfunc_spec = ("trunc", 1, 1)

    def impl(self, x):
        return np.trunc(x)

    def grad(self, inputs, gout):
        (x,) = inputs
        (gz,) = gout
        return [x.zeros_like().astype(config.floatX)]

    def c_code(self, node, name, inputs, outputs, sub):
        (x,) = inputs
        (z,) = outputs
        return f"{z} = {x} >= 0? floor({x}): -floor(-{x});"


trunc = Trunc(upgrade_to_float_no_complex, name="trunc")


class RoundHalfToEven(UnaryScalarOp):
    """
    This function implement the same rounding than numpy: Round half to even.

    c/c++ round fct IS DIFFERENT!
    See http://en.wikipedia.org/wiki/Rounding for more details.

    """

    nfunc_spec = ("around", 1, 1)

    def impl(self, x):
        return np.round(x)

    def grad(self, inputs, gout):
        (x,) = inputs
        (gz,) = gout
        rval = x.zeros_like()

        if rval.type in discrete_types:
            rval = rval.astype(config.floatX)

        return [rval]

    def c_code_cache_version(self):
        return (1,)

    def c_code(self, node, name, inputs, outputs, sub):
        (x,) = inputs
        (z,) = outputs
        typ = node.outputs[0].type.dtype
        if typ not in ("float32", "float64"):
            raise NotImplementedError("The output should be float32 or float64")
        if typ == "float32":
            ctype = "float"
            floor_function = "floorf"
        else:
            ctype = "double"
            floor_function = "floor"
        return f"""
        /* Code inspired from NumPy npy_rint implementation. */
        {{
            {ctype} y, r;
            y = {floor_function}({x});
            r = {x} - y;
            if(r > 0.5) {{
                y += 1;
            }} else if(r == 0.5) {{
                r = y - 2.0*{floor_function}(0.5*y);
                /*
                If y is even, then r == 0
                If y is odd,  then r == 1
                So we can just add r to y, so that
                y will be incremented only if he's odd.
                */
                y += (int)r;
            }}
            {z} = y;
        }}
        """


round_half_to_even = RoundHalfToEven(same_out_float_only)


def round_half_away_from_zero_(a):
    if a > 0:
        return np.floor(a + 0.5)
    else:
        return np.ceil(a - 0.5)


round_half_away_from_zero_vec64 = np.vectorize(
    round_half_away_from_zero_, doc="round_half_away_from_zero_vec64"
)
round_half_away_from_zero_vec32 = np.vectorize(
    round_half_away_from_zero_,
    doc="round_half_away_from_zero_vec32",
    otypes=["float32"],
)


def round_half_away_from_zero_vec(a):
    if getattr(a, "dtype", None) == np.float32:
        return round_half_away_from_zero_vec32(a)
    return round_half_away_from_zero_vec64(a)


class RoundHalfAwayFromZero(UnaryScalarOp):
    """
    Implement the same rounding algo as c round() fct.

    numpy.round fct IS DIFFERENT!
    See http://en.wikipedia.org/wiki/Rounding for more details.

    """

    def impl(self, x):
        return round_half_away_from_zero_vec(x)

    def grad(self, inputs, gout):
        (x,) = inputs
        (gz,) = gout
        rval = x.zeros_like()

        if rval.type in discrete_types:
            rval = rval.astype(config.floatX)

        return [rval]

    def c_code(self, node, name, inputs, outputs, sub):
        (x,) = inputs
        (z,) = outputs
        if node.outputs[0].type.dtype in ("float32", "float64"):
            return f"{z} = round({x});"
        else:
            raise NotImplementedError("The output should be float32 or float64")


round_half_away_from_zero = RoundHalfAwayFromZero(same_out_float_only)


class Neg(UnaryScalarOp):
    # We can use numpy.negative here, because even if it gives unexpected
    # results on Boolean arrays, it will be passed other dtypes as PyTensor
    # does not have a Boolean type for tensors.
    nfunc_spec = ("negative", 1, 1)

    def impl(self, x):
        return -x

    def L_op(self, inputs, outputs, gout):
        (x,) = inputs
        (gz,) = gout
        if outputs[0].type in discrete_types:
            if x.type in discrete_types:
                return [x.zeros_like(dtype=config.floatX)]
            else:
                return [x.zeros_like()]

        return (-gz,)

    def c_code(self, node, name, inputs, outputs, sub):
        (x,) = inputs
        (z,) = outputs
        return f"{z} = -{x};"


neg = Neg(same_out_nobool, name="neg")

pprint.assign(add, printing.OperatorPrinter("+", -2, "either"))
pprint.assign(mul, printing.OperatorPrinter("*", -1, "either"))
pprint.assign(sub, printing.OperatorPrinter("-", -2, "left"))
pprint.assign(neg, printing.OperatorPrinter("-", 0, "either"))
pprint.assign(true_div, printing.OperatorPrinter("/", -1, "left"))
pprint.assign(int_div, printing.OperatorPrinter("//", -1, "left"))
pprint.assign(pow, printing.OperatorPrinter("**", 1, "right"))
pprint.assign(mod, printing.OperatorPrinter("%", -1, "left"))


class Reciprocal(UnaryScalarOp):
    """Multiplicative inverse."""

    nfunc_spec = ("reciprocal", 1, 1)

    def impl(self, x):
        return np.float32(1.0) / x

    def L_op(self, inputs, outputs, gout):
        (x,) = inputs
        (gz,) = gout
        if x.type in complex_types:
            raise NotImplementedError()
        if outputs[0].type in discrete_types:
            if x.type in discrete_types:
                return [x.zeros_like(dtype=config.floatX)]
            else:
                return [x.zeros_like()]

        return (-gz / (x * x),)

    def c_code(self, node, name, inputs, outputs, sub):
        (x,) = inputs
        (z,) = outputs
        if node.inputs[0].type in complex_types:
            raise NotImplementedError()
        return f"{z} = 1.0 / {x};"


reciprocal = Reciprocal(upgrade_to_float, name="reciprocal")


class Log(UnaryScalarOp):
    """
    log base e.

    """

    nfunc_spec = ("log", 1, 1)
    amd_float32 = "amd_vrsa_logf"
    amd_float64 = "amd_vrda_log"

    def impl(self, x):
        # If x is an int8 or uint8, numpy.log will compute the result in
        # half-precision (float16), where we want float32.
        x_dtype = str(getattr(x, "dtype", ""))
        if x_dtype in ("int8", "uint8"):
            return np.log(x, dtype=np.float32)
        return np.log(x)

    def L_op(self, inputs, outputs, gout):
        (x,) = inputs
        (gz,) = gout
        if x.type in complex_types:
            raise NotImplementedError()
        if outputs[0].type in discrete_types:
            if x.type in discrete_types:
                return [x.zeros_like(dtype=config.floatX)]
            else:
                return [x.zeros_like()]

        return (gz / x,)

    def c_code(self, node, name, inputs, outputs, sub):
        # todo: the version using log2 seems to be very slightly faster
        # on some machines for some reason, check if it's worth switching
        # return f"{z} = log2({x}) * 0.69314718055994529;"
        (x,) = inputs
        (z,) = outputs
        if node.inputs[0].type in complex_types:
            raise NotImplementedError("type not supported", type)
        cast = node.outputs[0].type.dtype_specs()[1]
        return f"{z} = log(({cast}){x});"


log = Log(upgrade_to_float, name="log")


class Log2(UnaryScalarOp):
    """
    log base 2.

    """

    nfunc_spec = ("log2", 1, 1)
    amd_float32 = "amd_vrsa_log2f"
    amd_float64 = "amd_vrda_log2"

    def impl(self, x):
        # If x is an int8 or uint8, numpy.log2 will compute the result in
        # half-precision (float16), where we want float32.
        x_dtype = str(getattr(x, "dtype", ""))
        if x_dtype in ("int8", "uint8"):
            return np.log2(x, dtype=np.float32)
        return np.log2(x)

    def L_op(self, inputs, outputs, gout):
        (x,) = inputs
        (gz,) = gout
        if x.type in complex_types:
            raise NotImplementedError()
        if outputs[0].type in discrete_types:
            if x.type in discrete_types:
                return [x.zeros_like(dtype=config.floatX)]
            else:
                return [x.zeros_like()]

        return (gz / (x * np.asarray(math.log(2.0)).astype(x.dtype)),)

    def c_code(self, node, name, inputs, outputs, sub):
        (x,) = inputs
        (z,) = outputs
        if node.inputs[0].type in complex_types:
            raise NotImplementedError("type not supported", type)
        cast = node.outputs[0].type.dtype_specs()[1]
        return f"{z} = log2(({cast}){x});"


log2 = Log2(upgrade_to_float, name="log2")


class Log10(UnaryScalarOp):
    """
    log base 10.

    """

    nfunc_spec = ("log10", 1, 1)
    amd_float32 = "amd_vrsa_log10f"
    amd_float64 = "amd_vrda_log10"

    def impl(self, x):
        # If x is an int8 or uint8, numpy.log10 will compute the result in
        # half-precision (float16), where we want float32.
        x_dtype = str(getattr(x, "dtype", ""))
        if x_dtype in ("int8", "uint8"):
            return np.log10(x, dtype=np.float32)
        return np.log10(x)

    def L_op(self, inputs, outputs, gout):
        (x,) = inputs
        (gz,) = gout
        if x.type in complex_types:
            raise NotImplementedError()
        if outputs[0].type in discrete_types:
            if x.type in discrete_types:
                return [x.zeros_like(dtype=config.floatX)]
            else:
                return [x.zeros_like()]

        return (gz / (x * np.asarray(math.log(10.0)).astype(x.dtype)),)

    def c_code(self, node, name, inputs, outputs, sub):
        (x,) = inputs
        (z,) = outputs
        if node.inputs[0].type in complex_types:
            raise NotImplementedError("type not supported", type)
        cast = node.outputs[0].type.dtype_specs()[1]
        return f"{z} = log10(({cast}){x});"


log10 = Log10(upgrade_to_float, name="log10")


class Log1p(UnaryScalarOp):
    """
    log(1+x).

    """

    nfunc_spec = ("log1p", 1, 1)

    def impl(self, x):
        # If x is an int8 or uint8, numpy.log1p will compute the result in
        # half-precision (float16), where we want float32.
        x_dtype = str(getattr(x, "dtype", ""))
        if x_dtype in ("int8", "uint8"):
            return np.log1p(x, dtype=np.float32)
        return np.log1p(x)

    def L_op(self, inputs, outputs, gout):
        (x,) = inputs
        (gz,) = gout
        if gz.type in complex_types:
            raise NotImplementedError()
        if outputs[0].type in discrete_types:
            if x.type in discrete_types:
                return [x.zeros_like(dtype=config.floatX)]
            else:
                return [x.zeros_like()]

        return [gz / (1 + x)]

    def c_code(self, node, name, inputs, outputs, sub):
        (x,) = inputs
        (z,) = outputs
        if node.inputs[0].type in complex_types:
            raise NotImplementedError("type not supported", type)
        cast = node.outputs[0].type.dtype_specs()[1]
        return f"{z} = log1p(({cast}){x});"


log1p = Log1p(upgrade_to_float, name="log1p")


class Exp(UnaryScalarOp):
    nfunc_spec = ("exp", 1, 1)
    amd_float32 = "amd_vrsa_expf"
    amd_float64 = "amd_vrda_exp"

    def impl(self, x):
        # If x is an int8 or uint8, numpy.exp will compute the result in
        # half-precision (float16), where we want float32.
        x_dtype = str(getattr(x, "dtype", ""))
        if x_dtype in ("int8", "uint8"):
            return np.exp(x, dtype=np.float32)
        return np.exp(x)

    def L_op(self, inputs, outputs, gout):
        (x,) = inputs
        (gz,) = gout
        if x.type in complex_types:
            raise NotImplementedError()
        if outputs[0].type in discrete_types:
            if x.type in discrete_types:
                return [x.zeros_like(dtype=config.floatX)]
            else:
                return [x.zeros_like()]

        return (gz * exp(x),)

    def c_code(self, node, name, inputs, outputs, sub):
        (x,) = inputs
        (z,) = outputs
        if node.inputs[0].type in complex_types:
            raise NotImplementedError("type not supported", type)
        cast = node.outputs[0].type.dtype_specs()[1]
        return f"{z} = exp(({cast}){x});"


exp = Exp(upgrade_to_float, name="exp")


class Exp2(UnaryScalarOp):
    nfunc_spec = ("exp2", 1, 1)

    def impl(self, x):
        # If x is an int8 or uint8, numpy.exp2 will compute the result in
        # half-precision (float16), where we want float32.
        x_dtype = str(getattr(x, "dtype", ""))
        if x_dtype in ("int8", "uint8"):
            return np.exp2(x, dtype=np.float32)
        return np.exp2(x)

    def L_op(self, inputs, outputs, gout):
        (x,) = inputs
        (gz,) = gout
        if x.type in complex_types:
            raise NotImplementedError()
        if outputs[0].type in discrete_types:
            if x.type in discrete_types:
                return [x.zeros_like(dtype=config.floatX)]
            else:
                return [x.zeros_like()]

        return (gz * exp2(x) * log(np.asarray(2, dtype=x.type)),)

    def c_code(self, node, name, inputs, outputs, sub):
        (x,) = inputs
        (z,) = outputs
        if node.inputs[0].type in complex_types:
            raise NotImplementedError("type not supported", type)
        cast = node.outputs[0].type.dtype_specs()[1]
        return f"{z} = exp2(({cast}){x});"


exp2 = Exp2(upgrade_to_float, name="exp2")


class Expm1(UnaryScalarOp):
    nfunc_spec = ("expm1", 1, 1)

    def impl(self, x):
        # If x is an int8 or uint8, numpy.expm1 will compute the result in
        # half-precision (float16), where we want float32.
        x_dtype = str(getattr(x, "dtype", ""))
        if x_dtype in ("int8", "uint8"):
            return np.expm1(x, dtype=np.float32)
        return np.expm1(x)

    def L_op(self, inputs, outputs, gout):
        (x,) = inputs
        (gz,) = gout
        if x.type in complex_types:
            raise NotImplementedError()
        if outputs[0].type in discrete_types:
            if x.type in discrete_types:
                return [x.zeros_like(dtype=config.floatX)]
            else:
                return [x.zeros_like()]

        return (gz * exp(x),)

    def c_code(self, node, name, inputs, outputs, sub):
        (x,) = inputs
        (z,) = outputs
        if node.inputs[0].type in complex_types:
            raise NotImplementedError("type not supported", type)
        cast = node.outputs[0].type.dtype_specs()[1]
        return f"{z} = expm1(({cast}){x});"

    def c_code_cache_version(self):
        return (5,)


expm1 = Expm1(upgrade_to_float, name="expm1")


class Sqr(UnaryScalarOp):
    nfunc_spec = ("square", 1, 1)

    def impl(self, x):
        return x * x

    def L_op(self, inputs, outputs, gout):
        (x,) = inputs
        (gz,) = gout
        if gz.type in complex_types:
            raise NotImplementedError()
        if outputs[0].type in discrete_types:
            if x.type in discrete_types:
                return [x.zeros_like(dtype=config.floatX)]
            else:
                return [x.zeros_like()]

        return (gz * x * 2,)

    def c_code(self, node, name, inputs, outputs, sub):
        (x,) = inputs
        (z,) = outputs
        return f"{z} = {x} * {x};"


sqr = Sqr(same_out, name="sqr")


class Sqrt(UnaryScalarOp):
    nfunc_spec = ("sqrt", 1, 1)

    def impl(self, x):
        # If x is an int8 or uint8, numpy.sqrt will compute the result in
        # half-precision (float16), where we want float32.
        x_dtype = str(getattr(x, "dtype", ""))
        if x_dtype in ("int8", "uint8"):
            return np.sqrt(x, dtype=np.float32)
        return np.sqrt(x)

    def L_op(self, inputs, outputs, gout):
        (x,) = inputs
        (gz,) = gout
        if gz.type in complex_types:
            raise NotImplementedError()
        if outputs[0].type in discrete_types:
            if x.type in discrete_types:
                return [x.zeros_like(dtype=config.floatX)]
            else:
                return [x.zeros_like()]

        return ((gz * 0.5) / sqrt(x),)

    def c_code(self, node, name, inputs, outputs, sub):
        (x,) = inputs
        (z,) = outputs
        if node.inputs[0].type in complex_types:
            raise NotImplementedError("type not supported", type)
        cast = node.outputs[0].type.dtype_specs()[1]
        return f"{z} = sqrt(({cast}){x});"


sqrt = Sqrt(upgrade_to_float, name="sqrt")


class Deg2Rad(UnaryScalarOp):
    nfunc_spec = ("deg2rad", 1, 1)

    def impl(self, x):
        # If x is an int8 or uint8, numpy.deg2rad will compute the result in
        # half-precision (float16), where we want float32.
        x_dtype = str(getattr(x, "dtype", ""))
        if x_dtype in ("int8", "uint8"):
            return np.deg2rad(x, dtype=np.float32)
        return np.deg2rad(x)

    def L_op(self, inputs, outputs, gout):
        (x,) = inputs
        (gz,) = gout
        if gz.type in complex_types:
            raise NotImplementedError()
        if outputs[0].type in discrete_types:
            if x.type in discrete_types:
                return [x.zeros_like(dtype=config.floatX)]
            else:
                return [x.zeros_like()]

        return (gz * np.asarray(np.pi / 180, gz.type),)

    def c_code(self, node, name, inputs, outputs, sub):
        (x,) = inputs
        (z,) = outputs
        if node.inputs[0].type in complex_types:
            raise NotImplementedError("type not supported", type)
        return f"{z} = {x} * (M_PI / 180.0);"


deg2rad = Deg2Rad(upgrade_to_float, name="deg2rad")


class Rad2Deg(UnaryScalarOp):
    nfunc_spec = ("rad2deg", 1, 1)

    def impl(self, x):
        # If x is an int8 or uint8, numpy.rad2deg will compute the result in
        # half-precision (float16), where we want float32.
        x_dtype = str(getattr(x, "dtype", ""))
        if x_dtype in ("int8", "uint8"):
            return np.rad2deg(x, dtype=np.float32)
        return np.rad2deg(x)

    def L_op(self, inputs, outputs, gout):
        (x,) = inputs
        (gz,) = gout
        if gz.type in complex_types:
            raise NotImplementedError()
        if outputs[0].type in discrete_types:
            if x.type in discrete_types:
                return [x.zeros_like(dtype=config.floatX)]
            else:
                return [x.zeros_like()]

        return (gz * np.asarray(180.0 / np.pi, gz.type),)

    def c_code(self, node, name, inputs, outputs, sub):
        (x,) = inputs
        (z,) = outputs
        if node.inputs[0].type in complex_types:
            raise NotImplementedError("type not supported", type)
        return f"{z} = {x} * (180.0 / M_PI);"


rad2deg = Rad2Deg(upgrade_to_float, name="rad2deg")


class Cos(UnaryScalarOp):
    nfunc_spec = ("cos", 1, 1)
    amd_float32 = "amd_vrsa_cosf"
    amd_float64 = "amd_vrda_cos"

    def impl(self, x):
        # If x is an int8 or uint8, numpy.cos will compute the result in
        # half-precision (float16), where we want float32.
        x_dtype = str(getattr(x, "dtype", ""))
        if x_dtype in ("int8", "uint8"):
            return np.cos(x, dtype=np.float32)
        return np.cos(x)

    def L_op(self, inputs, outputs, gout):
        (x,) = inputs
        (gz,) = gout
        if gz.type in complex_types:
            raise NotImplementedError()
        if outputs[0].type in discrete_types:
            if x.type in discrete_types:
                return [x.zeros_like(dtype=config.floatX)]
            else:
                return [x.zeros_like()]

        return (-gz * sin(x),)

    def c_code(self, node, name, inputs, outputs, sub):
        (x,) = inputs
        (z,) = outputs
        if node.inputs[0].type in complex_types:
            raise NotImplementedError("type not supported", type)
        cast = node.outputs[0].type.dtype_specs()[1]
        return f"{z} = cos(({cast}){x});"


cos = Cos(upgrade_to_float, name="cos")


class ArcCos(UnaryScalarOp):
    nfunc_spec = ("arccos", 1, 1)

    def impl(self, x):
        # If x is an int8 or uint8, numpy.arccos will compute the result in
        # half-precision (float16), where we want float32.
        x_dtype = str(getattr(x, "dtype", ""))
        if x_dtype in ("int8", "uint8"):
            return np.arccos(x, dtype=np.float32)
        return np.arccos(x)

    def L_op(self, inputs, outputs, gout):
        (x,) = inputs
        (gz,) = gout
        if gz.type in complex_types:
            raise NotImplementedError()
        if outputs[0].type in discrete_types:
            if x.type in discrete_types:
                return [x.zeros_like(dtype=config.floatX)]
            else:
                return [x.zeros_like()]

        return (-gz / sqrt(np.asarray(1, dtype=x.type) - sqr(x)),)

    def c_code(self, node, name, inputs, outputs, sub):
        (x,) = inputs
        (z,) = outputs
        if node.inputs[0].type in complex_types:
            raise NotImplementedError("type not supported", type)
        cast = node.outputs[0].type.dtype_specs()[1]
        return f"{z} = acos(({cast}){x});"


arccos = ArcCos(upgrade_to_float, name="arccos")


class Sin(UnaryScalarOp):
    nfunc_spec = ("sin", 1, 1)
    amd_float32 = "amd_vrsa_sinf"
    amd_float64 = "amd_vrda_sin"

    def impl(self, x):
        # If x is an int8 or uint8, numpy.sin will compute the result in
        # half-precision (float16), where we want float32.
        x_dtype = str(getattr(x, "dtype", ""))
        if x_dtype in ("int8", "uint8"):
            return np.sin(x, dtype=np.float32)
        return np.sin(x)

    def L_op(self, inputs, outputs, gout):
        (x,) = inputs
        (gz,) = gout
        if x.type in complex_types:
            raise NotImplementedError()
        if outputs[0].type in discrete_types:
            if x.type in discrete_types:
                return [x.zeros_like(dtype=config.floatX)]
            else:
                return [x.zeros_like()]

        return (gz * cos(x),)

    def c_code(self, node, name, inputs, outputs, sub):
        (x,) = inputs
        (z,) = outputs
        if node.inputs[0].type in complex_types:
            raise NotImplementedError("type not supported", type)
        cast = node.outputs[0].type.dtype_specs()[1]
        return f"{z} = sin(({cast}){x});"


sin = Sin(upgrade_to_float, name="sin")


class ArcSin(UnaryScalarOp):
    nfunc_spec = ("arcsin", 1, 1)

    def impl(self, x):
        # If x is an int8 or uint8, numpy.arcsin will compute the result in
        # half-precision (float16), where we want float32.
        x_dtype = str(getattr(x, "dtype", ""))
        if x_dtype in ("int8", "uint8"):
            return np.arcsin(x, dtype=np.float32)
        return np.arcsin(x)

    def L_op(self, inputs, outputs, gout):
        (x,) = inputs
        (gz,) = gout
        if gz.type in complex_types:
            raise NotImplementedError()
        if outputs[0].type in discrete_types:
            if x.type in discrete_types:
                return [x.zeros_like(dtype=config.floatX)]
            else:
                return [x.zeros_like()]

        return (gz / sqrt(np.asarray(1, dtype=x.type) - sqr(x)),)

    def c_code(self, node, name, inputs, outputs, sub):
        (x,) = inputs
        (z,) = outputs
        if node.inputs[0].type in complex_types:
            raise NotImplementedError("type not supported", type)
        cast = node.outputs[0].type.dtype_specs()[1]
        return f"{z} = asin(({cast}){x});"


arcsin = ArcSin(upgrade_to_float, name="arcsin")


class Tan(UnaryScalarOp):
    nfunc_spec = ("tan", 1, 1)

    def impl(self, x):
        # If x is an int8 or uint8, numpy.tan will compute the result in
        # half-precision (float16), where we want float32.
        x_dtype = str(getattr(x, "dtype", ""))
        if x_dtype in ("int8", "uint8"):
            return np.tan(x, dtype=np.float32)
        return np.tan(x)

    def L_op(self, inputs, outputs, gout):
        (x,) = inputs
        (gz,) = gout
        if x.type in complex_types:
            raise NotImplementedError()
        if outputs[0].type in discrete_types:
            if x.type in discrete_types:
                return [x.zeros_like(dtype=config.floatX)]
            else:
                return [x.zeros_like()]

        return (gz / sqr(cos(x)),)

    def c_code(self, node, name, inputs, outputs, sub):
        (x,) = inputs
        (z,) = outputs
        if node.inputs[0].type in complex_types:
            raise NotImplementedError("type not supported", type)
        cast = node.outputs[0].type.dtype_specs()[1]
        return f"{z} = tan(({cast}){x});"


tan = Tan(upgrade_to_float, name="tan")


class ArcTan(UnaryScalarOp):
    nfunc_spec = ("arctan", 1, 1)

    def impl(self, x):
        # If x is an int8 or uint8, numpy.arctan will compute the result in
        # half-precision (float16), where we want float32.
        x_dtype = str(getattr(x, "dtype", ""))
        if x_dtype in ("int8", "uint8"):
            return np.arctan(x, dtype=np.float32)
        return np.arctan(x)

    def L_op(self, inputs, outputs, gout):
        (x,) = inputs
        (gz,) = gout
        if gz.type in complex_types:
            raise NotImplementedError()
        if outputs[0].type in discrete_types:
            if x.type in discrete_types:
                return [x.zeros_like(dtype=config.floatX)]
            else:
                return [x.zeros_like()]

        return (gz / (np.asarray(1, dtype=x.type) + sqr(x)),)

    def c_code(self, node, name, inputs, outputs, sub):
        (x,) = inputs
        (z,) = outputs
        if node.inputs[0].type in complex_types:
            raise NotImplementedError("type not supported", type)
        cast = node.outputs[0].type.dtype_specs()[1]
        return f"{z} = atan(({cast}){x});"


arctan = ArcTan(upgrade_to_float, name="arctan")


class ArcTan2(BinaryScalarOp):
    nfunc_spec = ("arctan2", 2, 1)

    def impl(self, y, x):
        # If x and y are int8 or uint8, numpy.arctan2 will compute the result
        # in half-precision (float16), where we want float32.
        x_dtype = str(getattr(x, "dtype", ""))
        if x_dtype in ("int8", "uint8"):
            y_dtype = str(getattr(x, "dtype", ""))
            if y_dtype in ("int8", "uint8"):
                return np.arctan2(y, x, dtype=np.float32)
        return np.arctan2(y, x)

    def L_op(self, inputs, outputs, gout):
        (y, x) = inputs
        (gz,) = gout
        if gz.type in complex_types:
            raise NotImplementedError()
        else:
            if outputs[0].type in discrete_types:
                if x.type in discrete_types:
                    gx = x.zeros_like(dtype=config.floatX)
                else:
                    gx = x.zeros_like()
                if y.type in discrete_types:
                    gy = y.zeros_like(dtype=config.floatX)
                else:
                    gy = y.zeros_like()
                return [gx, gy]

            # If the output is float, the gradient should flow,
            # even if the inputs are ints
            return [gz * x / (sqr(x) + sqr(y)), gz * neg(y) / (sqr(x) + sqr(y))]

    def c_code(self, node, name, inputs, outputs, sub):
        (y, x) = inputs
        (z,) = outputs
        if node.inputs[0].type in complex_types or node.inputs[1].type in complex_types:
            raise NotImplementedError("type not supported", type)
        cast = node.outputs[0].type.dtype_specs()[1]
        return f"{z} = atan2(({cast}){y}, ({cast}){x});"


arctan2 = ArcTan2(upgrade_to_float, name="arctan2")


class Cosh(UnaryScalarOp):
    """
    cosh(x) = (exp(x) + exp(-x)) / 2.

    """

    nfunc_spec = ("cosh", 1, 1)

    def impl(self, x):
        # If x is an int8 or uint8, numpy.cosh will compute the result in
        # half-precision (float16), where we want float32.
        x_dtype = str(getattr(x, "dtype", ""))
        if x_dtype in ("int8", "uint8"):
            return np.cosh(x, dtype=np.float32)
        return np.cosh(x)

    def L_op(self, inputs, outputs, gout):
        (x,) = inputs
        (gz,) = gout
        if x.type in complex_types:
            raise NotImplementedError()
        if outputs[0].type in discrete_types:
            if x.type in discrete_types:
                return [x.zeros_like(dtype=config.floatX)]
            else:
                return [x.zeros_like()]

        return (gz * sinh(x),)

    def c_code(self, node, name, inputs, outputs, sub):
        (x,) = inputs
        (z,) = outputs
        if node.inputs[0].type in complex_types:
            raise NotImplementedError("type not supported", type)
        cast = node.outputs[0].type.dtype_specs()[1]
        return f"{z} = cosh(({cast}){x});"


cosh = Cosh(upgrade_to_float, name="cosh")


class ArcCosh(UnaryScalarOp):
    nfunc_spec = ("arccosh", 1, 1)

    def impl(self, x):
        # If x is an int8 or uint8, numpy.arccosh will compute the result in
        # half-precision (float16), where we want float32.
        x_dtype = str(getattr(x, "dtype", ""))
        if x_dtype in ("int8", "uint8"):
            return np.arccosh(x, dtype=np.float32)
        return np.arccosh(x)

    def L_op(self, inputs, outputs, gout):
        (x,) = inputs
        (gz,) = gout
        if x.type in complex_types:
            raise NotImplementedError()
        if outputs[0].type in discrete_types:
            if x.type in discrete_types:
                return [x.zeros_like(dtype=config.floatX)]
            else:
                return [x.zeros_like()]

        return (gz / sqrt(sqr(x) - np.asarray(1, dtype=x.type)),)

    def c_code(self, node, name, inputs, outputs, sub):
        (x,) = inputs
        (z,) = outputs
        if node.inputs[0].type in complex_types:
            raise NotImplementedError("type not supported", type)
        cast = node.outputs[0].type.dtype_specs()[1]
        return f"{z} = acosh(({cast}){x});"


arccosh = ArcCosh(upgrade_to_float, name="arccosh")


class Sinh(UnaryScalarOp):
    """
    sinh(x) = (exp(x) - exp(-x)) / 2.

    """

    nfunc_spec = ("sinh", 1, 1)

    def impl(self, x):
        # If x is an int8 or uint8, numpy.sinh will compute the result in
        # half-precision (float16), where we want float32.
        x_dtype = str(getattr(x, "dtype", ""))
        if x_dtype in ("int8", "uint8"):
            return np.sinh(x, dtype=np.float32)
        return np.sinh(x)

    def L_op(self, inputs, outputs, gout):
        (x,) = inputs
        (gz,) = gout
        if x.type in complex_types:
            raise NotImplementedError()
        if outputs[0].type in discrete_types:
            if x.type in discrete_types:
                return [x.zeros_like(dtype=config.floatX)]
            else:
                return [x.zeros_like()]

        return (gz * cosh(x),)

    def c_code(self, node, name, inputs, outputs, sub):
        (x,) = inputs
        (z,) = outputs
        if node.inputs[0].type in complex_types:
            raise NotImplementedError("type not supported", type)
        cast = node.outputs[0].type.dtype_specs()[1]
        return f"{z} = sinh(({cast}){x});"


sinh = Sinh(upgrade_to_float, name="sinh")


class ArcSinh(UnaryScalarOp):
    nfunc_spec = ("arcsinh", 1, 1)

    def impl(self, x):
        # If x is an int8 or uint8, numpy.arcsinh will compute the result in
        # half-precision (float16), where we want float32.
        x_dtype = str(getattr(x, "dtype", ""))
        if x_dtype in ("int8", "uint8"):
            return np.arcsinh(x, dtype=np.float32)
        return np.arcsinh(x)

    def L_op(self, inputs, outputs, gout):
        (x,) = inputs
        (gz,) = gout
        if x.type in complex_types:
            raise NotImplementedError()
        if outputs[0].type in discrete_types:
            if x.type in discrete_types:
                return [x.zeros_like(dtype=config.floatX)]
            else:
                return [x.zeros_like()]

        return (gz / sqrt(sqr(x) + np.asarray(1, dtype=x.type)),)

    def c_code(self, node, name, inputs, outputs, sub):
        (x,) = inputs
        (z,) = outputs
        if node.inputs[0].type in complex_types:
            raise NotImplementedError("type not supported", type)
        cast = node.outputs[0].type.dtype_specs()[1]
        return f"{z} = asinh(({cast}){x});"


arcsinh = ArcSinh(upgrade_to_float, name="arcsinh")


class Tanh(UnaryScalarOp):
    """
    tanh(x) = sinh(x) / cosh(x)
            = (exp(2*x) - 1) / (exp(2*x) + 1).

    """

    nfunc_spec = ("tanh", 1, 1)

    def impl(self, x):
        # If x is an int8 or uint8, numpy.tanh will compute the result in
        # half-precision (float16), where we want float32.
        x_dtype = str(getattr(x, "dtype", ""))
        if x_dtype in ("int8", "uint8"):
            return np.tanh(x, dtype=np.float32)
        return np.tanh(x)

    def L_op(self, inputs, outputs, gout):
        (x,) = inputs
        (gz,) = gout
        if x.type in complex_types:
            raise NotImplementedError()
        if outputs[0].type in discrete_types:
            if x.type in discrete_types:
                return [x.zeros_like(dtype=config.floatX)]
            else:
                return [x.zeros_like()]

        return (gz * (1 - sqr(tanh(x))),)

    def c_code(self, node, name, inputs, outputs, sub):
        (x,) = inputs
        (z,) = outputs
        if node.inputs[0].type in complex_types:
            raise NotImplementedError("type not supported", type)
        cast = node.outputs[0].type.dtype_specs()[1]
        return f"{z} = tanh(({cast}){x});"


tanh = Tanh(upgrade_to_float, name="tanh")


class ArcTanh(UnaryScalarOp):
    nfunc_spec = ("arctanh", 1, 1)

    def impl(self, x):
        # If x is an int8 or uint8, numpy.arctanh will compute the result in
        # half-precision (float16), where we want float32.
        x_dtype = str(getattr(x, "dtype", ""))
        if x_dtype in ("int8", "uint8"):
            return np.arctanh(x, dtype=np.float32)
        return np.arctanh(x)

    def L_op(self, inputs, outputs, gout):
        (x,) = inputs
        (gz,) = gout
        if x.type in complex_types:
            raise NotImplementedError()
        if outputs[0].type in discrete_types:
            if x.type in discrete_types:
                return [x.zeros_like(dtype=config.floatX)]
            else:
                return [x.zeros_like()]

        return (gz / (np.asarray(1, dtype=x.type) - sqr(x)),)

    def c_code(self, node, name, inputs, outputs, sub):
        (x,) = inputs
        (z,) = outputs
        if node.inputs[0].type in complex_types:
            raise NotImplementedError("type not supported", type)
        cast = node.outputs[0].type.dtype_specs()[1]
        return f"{z} = atanh(({cast}){x});"


arctanh = ArcTanh(upgrade_to_float, name="arctanh")


class Real(UnaryScalarOp):
    """
    Extract the real coordinate of a complex number.

    """

    # numpy.real(float32) return a view on the inputs.
    # nfunc_spec = ('real', 1, 1)

    def impl(self, x):
        return np.real(x)

    def grad(self, inputs, gout):
        (x,) = inputs
        (gz,) = gout
        return [complex(gz, 0)]

    def c_code(self, *args, **kwargs):
        raise NotImplementedError()


real = Real(real_out, name="real")


class Imag(UnaryScalarOp):
    nfunc_spec = ("imag", 1, 1)

    def impl(self, x):
        return np.imag(x)

    def grad(self, inputs, gout):
        (x,) = inputs
        (gz,) = gout
        if x.type in complex_types:
            return [complex(0, gz)]
        elif x.type in float_types:
            return [second(x, 0)]
        else:
            return [x.zeros_like(dtype=config.floatX)]

    def c_code(self, *args, **kwargs):
        raise NotImplementedError()


imag = Imag(real_out, name="imag")


class Angle(UnaryScalarOp):
    nfunc_spec = ("angle", 1, 1)

    def impl(self, x):
        return np.angle(x)

    def grad(self, inputs, gout):
        # y = x.imag
        # r = sqrt(y**2 + x.real**2)
        # g = y/r
        # if x == 0 and y == 0:
        #     theta = 0
        # elif x >= 0:
        #     theta = numpy.arcsin(g)
        # else:
        #     theta = -numpy.arcsin(g)+numpy.pi

        (c,) = inputs
        (gtheta,) = gout
        x = real(c)
        y = imag(c)
        r = _abs(c)

        gr = -gtheta * y / (r**2 * sqrt(1 - (y / r) ** 2))
        gx = gr * x / r
        gy = gr * y / r
        if c in complex_types:
            return [cast(complex(gx, gy), x.type.dtype)]
        elif c in float_types:
            return [cast(second(x, 0), x.type.dtype)]
        else:
            return [c.zeros_like(dtype=config.floatX)]

    def c_code(self, *args, **kwargs):
        raise NotImplementedError()


angle = Angle(specific_out(float64), name="angle")


class Complex(BinaryScalarOp):
    @staticmethod
    def output_types_preference(x, y):
        if x in complex_types:
            raise TypeError(x)
        if y in complex_types:
            raise TypeError(y)

        up = ScalarType.upcast(x, y)
        if up in ("float64", "int64", "uint64", "int32", "uint32"):
            return [complex128]
        else:
            return [complex64]

    def impl(self, x, y):
        return builtins.complex(x, y)

    def grad(self, inputs, gout):
        (x, y) = inputs
        (gz,) = gout
        return [cast(real(gz), x.type.dtype), cast(imag(gz), y.type.dtype)]

    def c_code(self, *args, **kwargs):
        raise NotImplementedError()


complex = Complex(name="complex")


class Conj(UnaryScalarOp):
    nfunc_spec = ("conj", 1, 1)

    def impl(self, x):
        return np.conj(x)

    def c_code(self, node, name, inputs, outputs, sub):
        (x,) = inputs
        (z,) = outputs
        if node.inputs[0].type in complex_types:
            # For non complex, th
            raise NotImplementedError("type have no c code", node.inputs[0].type)
        return f"{z} = {x};"


conj = Conj(same_out_min8, name="conj")


class ComplexFromPolar(BinaryScalarOp):
    @staticmethod
    def output_types_preference(x, y):
        return Complex.output_types_preference(x, y)

    def impl(self, r, theta):
        if r < 0:
            raise ValueError("polar radius must be non-negative", r)
        x = r * np.cos(theta)
        y = r * np.sin(theta)
        if x.dtype == "float32":
            return np.complex64(builtins.complex(x, y))
        else:
            return np.complex128(builtins.complex(x, y))

    def grad(self, inputs, gout):
        (r, theta) = inputs
        (gz,) = gout
        gr = gz * complex_from_polar(1, theta)
        gtheta = gz * complex_from_polar(r, -theta)
        return [gr, gtheta]

    def c_code(self, *args, **kwargs):
        raise NotImplementedError()


complex_from_polar = ComplexFromPolar(name="complex_from_polar")


class ScalarInnerGraphOp(ScalarOp, HasInnerGraph):
    """Includes boilerplate code for Python and C-implementation of Scalar Ops with inner graph."""

    def __init__(self, *args, **kwargs):
        self.prepare_node_called = set()

    def _cleanup_graph(self, inputs, outputs):
        # TODO: We could convert to TensorVariable, optimize graph,
        # and then convert back to ScalarVariable.
        # This would introduce rewrites like `log(1 + x) -> log1p`.

        fgraph = FunctionGraph(copy(inputs), copy(outputs))

        # Validate node types
        for node in fgraph.apply_nodes:
            if not isinstance(node.op, ScalarOp):
                raise TypeError(
                    f"The fgraph of {self.__class__.__name__} must be exclusively "
                    "composed of scalar operations."
                )

        # Run MergeOptimization to avoid duplicated nodes
        MergeOptimizer().rewrite(fgraph)

        inputs, outputs = fgraph.inputs, fgraph.outputs

        # Clone identical outputs that may have been merged
        # If fgraph.outputs = [out_A, out_B, out_A], then final outputs = [out_A, out_B, clone(out_A)]
        if len(set(fgraph.outputs)) != len(outputs):
            old_outputs = outputs
            outputs = []
            for old_output in old_outputs:
                if old_output not in outputs:
                    outputs.append(old_output)
                else:
                    node = old_output.owner
                    output_idx = node.outputs.index(old_output)
                    output = node.clone().outputs[output_idx]
                    outputs.append(output)

        return inputs, outputs

    @property
    def fn(self):
        return None

    @property
    def inner_inputs(self):
        return self.fgraph.inputs

    @property
    def inner_outputs(self):
        return self.fgraph.outputs

    @property
    def py_perform_fn(self):
        if hasattr(self, "_py_perform_fn"):
            return self._py_perform_fn

        from pytensor.link.utils import fgraph_to_python

        def python_convert(op, node=None, **kwargs):
            assert node is not None

            n_outs = len(node.outputs)

            if n_outs > 1:

                def _perform(*inputs, outputs=[[None]] * n_outs):
                    op.perform(node, inputs, outputs)
                    return tuple(o[0] for o in outputs)

            else:

                def _perform(*inputs, outputs=[[None]]):
                    op.perform(node, inputs, outputs)
                    return outputs[0][0]

            return _perform

        self._py_perform_fn = fgraph_to_python(self.fgraph, python_convert)
        return self._py_perform_fn

    def impl(self, *inputs):
        output_storage = [[None] for i in range(self.nout)]
        self.perform(None, inputs, output_storage)
        ret = to_return_values([storage[0] for storage in output_storage])
        if self.nout > 1:
            ret = tuple(ret)
        return ret

    def c_code_cache_version(self):
        rval = list(self.c_code_cache_version_outer())
        for x in self.fgraph.toposort():
            xv = x.op.c_code_cache_version()
            if xv:
                rval.append(xv)
            else:
                return ()
        return tuple(rval)

    def c_header_dirs(self, **kwargs):
        rval = list(
            chain.from_iterable(
                subnode.op.c_header_dirs(**kwargs) for subnode in self.fgraph.toposort()
            )
        )
        return rval

    def c_support_code(self, **kwargs):
        # Remove duplicate code blocks by using a `set`
        rval = {
            subnode.op.c_support_code(**kwargs).strip()
            for subnode in self.fgraph.toposort()
        }
        return "\n".join(sorted(rval))

    def c_support_code_apply(self, node, name):
        rval = []
        for subnode, subnodename in zip(self.fgraph.toposort(), self.nodenames):
            subnode_support_code = subnode.op.c_support_code_apply(
                subnode, subnodename % dict(nodename=name)
            )
            if subnode_support_code:
                rval.append(subnode_support_code)
        # there should be no need to remove duplicate code blocks because
        # each block should have been specialized for the given nodename.
        # Any block that isn't specialized should be returned via
        # c_support_code instead of c_support_code_apply.
        return "\n".join(rval)

    def prepare_node(self, node, storage_map, compute_map, impl):
        if impl not in self.prepare_node_called:
            for n in list_of_nodes(self.inputs, self.outputs):
                n.op.prepare_node(n, None, None, impl)
            self.prepare_node_called.add(impl)

    def __eq__(self, other):
        if self is other:
            return True
        if (
            type(self) != type(other)
            or self.nin != other.nin
            or self.nout != other.nout
        ):
            return False

        # TODO FIXME: Why this?  Shouldn't we expect equivalent inputs to this
        # object to generate the same `_c_code`?
        return self.c_code_template == other.c_code_template

    def __hash__(self):
        # Note that in general, the configparser settings at the time
        # of code generation (__init__) affect the semantics of this Op.
        # This function assumes that all relevant info about the configparser
        # is embodied in _c_code.  So the _c_code, rather than self.fgraph,
        # is the signature of the semantics of this Op.
        # _c_code is preserved through unpickling, so the Op will not change
        # semantics when it is reloaded with different configparser
        # settings.
        #
        # TODO FIXME: Doesn't the above just mean that we should be including
        # the relevant "configparser settings" here?  Also, why should we even
        # care about the exact form of the generated C code when comparing
        # `Op`s?  All this smells of leaky concerns and interfaces.
        return hash((type(self), self.nin, self.nout, self.c_code_template))

    def __getstate__(self):
        rval = dict(self.__dict__)
        rval.pop("_c_code", None)
        rval.pop("_py_perform_fn", None)
        rval.pop("_fgraph", None)
        rval.pop("prepare_node_called", None)
        return rval

    def __setstate__(self, d):
        self.__dict__.update(d)
        self.prepare_node_called = set()


class Composite(ScalarInnerGraphOp):
    """
    Composite is an Op that takes a graph of scalar operations and
    produces c code for the whole graph. Its purpose is to implement loop
    fusion.

    Composite depends on all the Ops in its graph having C code.

    """

    init_param: tuple[str, ...] = ("inputs", "outputs")

    def __init__(self, inputs, outputs, name="Composite"):
        self.name = name
        self._name = None
        # We need to clone the graph as sometimes its nodes already
        # contain a reference to an fgraph. As we want the Composite
        # to be pickable, we can't have reference to fgraph.

        # Also, if there is Composite in the inner graph, we want to
        # remove them. In that case, we do a more complicated clone
        # that will flatten Composite. We don't need to do this
        # recursively, as the way the fusion optimizer work, we have
        # only 1 new Composite each time at the output.
        for i in inputs:
            assert i not in outputs  # This isn't supported, use identity

        if len(outputs) > 1 or not any(
            isinstance(var.owner.op, Composite) for var in outputs
        ):
            # No inner Composite
            inputs, outputs = clone(inputs, outputs)
        else:
            # Inner Composite that we need to flatten
            assert len(outputs) == 1
            # 1. Create a new graph from inputs up to the
            # Composite
            res = pytensor.compile.rebuild_collect_shared(
                inputs=inputs, outputs=outputs[0].owner.inputs, copy_inputs_over=False
            )  # Clone also the inputs
            # 2. We continue this partial clone with the graph in
            # the inner Composite
            res2 = pytensor.compile.rebuild_collect_shared(
                inputs=outputs[0].owner.op.inputs,
                outputs=outputs[0].owner.op.outputs,
                replace=dict(zip(outputs[0].owner.op.inputs, res[1])),
            )
            assert len(res2[1]) == len(outputs)
            assert len(res[0]) == len(inputs)
            assert res[0] != inputs
            inputs, outputs = res[0], res2[1]

        self.inputs, self.outputs = self._cleanup_graph(inputs, outputs)
        self.inputs_type = tuple([input.type for input in self.inputs])
        self.outputs_type = tuple([output.type for output in self.outputs])
        self.nin = len(inputs)
        self.nout = len(outputs)
        super().__init__()

    def __str__(self):
        if self._name is not None:
            return self._name

        # Rename internal variables
        for i, r in enumerate(self.fgraph.inputs):
            r.name = f"i{int(i)}"
        for i, r in enumerate(self.fgraph.outputs):
            r.name = f"o{int(i)}"
        io = set(self.fgraph.inputs + self.fgraph.outputs)
        for i, r in enumerate(self.fgraph.variables):
            if r not in io and len(self.fgraph.clients[r]) > 1:
                r.name = f"t{int(i)}"

        if len(self.fgraph.outputs) > 1 or len(self.fgraph.apply_nodes) > 10:
            self._name = "Composite{...}"
        else:
            outputs_str = ", ".join([pprint(output) for output in self.fgraph.outputs])
            self._name = f"Composite{{{outputs_str}}}"

        return self._name

    def make_new_inplace(self, output_types_preference=None, name=None):
        """
        This op.__init__ fct don't have the same parameter as other scalar op.
        This break the insert_inplace_optimizer optimization.
        This fct allow fix patch this.

        """
        d = {k: getattr(self, k) for k in self.init_param}
        out = self.__class__(**d)
        if name:
            out.name = name
        else:
            name = out.name
        super(Composite, out).__init__(output_types_preference, name)
        return out

    @property
    def fgraph(self):
        if hasattr(self, "_fgraph"):
            return self._fgraph
        # fgraph cannot be a property of the base class because it messes up with C caching.
        # We also need a `FunctionGraph(clone=True)` (default) according to an old comment
        fgraph = FunctionGraph(self.inputs, self.outputs)
        self._fgraph = fgraph
        return self._fgraph

    def clone_float32(self):
        # This will not modify the fgraph or the nodes
        new_ins, new_outs = composite_f32.apply(self.fgraph)
        return Composite(new_ins, new_outs)

    def clone(self):
        new_ins, new_outs = composite_f32.apply(self.fgraph)
        return Composite(new_ins, new_outs)

    def output_types(self, input_types):
        if tuple(input_types) != self.inputs_type:
            raise TypeError(
                f"Wrong types for Composite. Expected {self.inputs_type}, got {tuple(input_types)}."
            )
        return self.outputs_type

    def make_node(self, *inputs):
        if tuple([i.type for i in self.inputs]) == tuple([i.type for i in inputs]):
            return super().make_node(*inputs)
        else:
            # Make a new op with the right input type.
            assert len(inputs) == self.nin
            res = pytensor.compile.rebuild_collect_shared(
                self.outputs,
                replace=dict(zip(self.inputs, inputs)),
                rebuild_strict=False,
            )
            # After rebuild_collect_shared, the Variable in inputs
            # are not necessarily in the graph represented by res.
            # res[2][0] is a dict that map from the original variable to the
            # cloned variable.
            cloned_inputs = [res[2][0][i] for i in inputs]
            node = Composite(cloned_inputs, res[1]).make_node(*inputs)
            return node

    def perform(self, node, inputs, output_storage):
        outputs = self.py_perform_fn(*inputs)
        for storage, out_val in zip(output_storage, outputs):
            storage[0] = out_val

    def grad(self, inputs, output_grads):
        raise NotImplementedError("grad is not implemented for Composite")

    @property
    def c_code_template(self):
        from pytensor.link.c.interface import CLinkerType

        if hasattr(self, "_c_code"):
            return self._c_code

        subd = dict(
            chain(
                ((e, f"%(i{int(i)})s") for i, e in enumerate(self.fgraph.inputs)),
                ((e, f"%(o{int(i)})s") for i, e in enumerate(self.fgraph.outputs)),
            )
        )

        for var in self.fgraph.variables:
            if var.owner is None:
                if var not in self.fgraph.inputs:
                    # This is an orphan
                    if isinstance(var, Constant) and isinstance(var.type, CLinkerType):
                        subd[var] = var.type.c_literal(var.data)
                    else:
                        raise ValueError(
                            "All orphans in the fgraph to Composite must"
                            " be Constant, CLinkerType instances."
                        )
            elif any(i.dtype == "float16" for i in var.owner.inputs) or any(
                o.dtype == "float16" for o in var.owner.outputs
            ):
                # flag for elemwise ops to check.
                self.inner_float16 = True

        _c_code = "{\n"
        self.nodenames = [
            f"%(nodename)s_subnode{int(j)}"
            for j, n in enumerate(self.fgraph.toposort())
        ]

        i = 0
        for j, node in enumerate(self.fgraph.toposort()):
            for output in node.outputs:
                if output not in subd:
                    i += 1
                    name = f"V%(id)s_tmp{int(i)}"
                    subd[output] = name
                    _c_code += f"{output.type.dtype_specs()[1]} {name};\n"
            s = node.op.c_code(
                node,
                self.nodenames[j],
                [subd[input] for input in node.inputs],
                [subd[output] for output in node.outputs],
                dict(fail="%(fail)s", id=f"%(id)s_{int(j)}"),
            )
            _c_code += s
            _c_code += "\n"

        _c_code += "}\n"

        self._c_code = _c_code

        return self._c_code

    def c_code(self, node, nodename, inames, onames, sub):
        d = dict(
            chain(
                zip((f"i{int(i)}" for i in range(len(inames))), inames),
                zip((f"o{int(i)}" for i in range(len(onames))), onames),
            ),
            **sub,
        )
        d["nodename"] = nodename
        if "id" not in sub:
            # The use of a dummy id is safe as the code is in a separate block.
            # It won't generate conflicting variable name.
            d["id"] = "_DUMMY_ID_"

        return self.c_code_template % d

    def c_code_cache_version_outer(self) -> tuple[int, ...]:
        return (4,)


class Compositef32:
    # This is a dict of scalar op classes that need special handling
    special: dict = {}

    def apply(self, fgraph):
        mapping = {}
        topo = fgraph.toposort()
        for i in fgraph.inputs:
            if i.dtype == "float16":
                mapping[i] = get_scalar_type("float32")()
                if hasattr(i.tag, "test_value"):
                    mapping[i].tag.test_value = i.tag.test_value
            else:
                mapping[i] = i
        for node in topo:
            # Patch up for constants
            for i in node.inputs:
                if i not in mapping:
                    assert type(i) is ScalarConstant
                    if i.type == float16:
                        ni = ScalarConstant(float32, i.data)
                    else:
                        ni = i
                    mapping[i] = ni
            if isinstance(node.op, tuple(self.special.keys())):
                self.special[type(node.op)](node, mapping)
                continue
            new_node = node.clone_with_new_inputs(
                [mapping[inp] for inp in node.inputs], strict=False
            )
            # make sure we don't produce any float16.
            assert not any(o.dtype == "float16" for o in new_node.outputs)
            for o, no in zip(node.outputs, new_node.outputs):
                mapping[o] = no

        new_ins = [mapping[inp] for inp in fgraph.inputs]
        new_outs = [mapping[out] for out in fgraph.outputs]
        return new_ins, new_outs


composite_f32 = Compositef32()


def handle_cast(node, mapping):
    inp = mapping[node.inputs[0]]
    out = node.outputs[0]
    node_ok = False
    if node.op.o_type == float16:
        if node.inputs[0].type == float32:
            # cast f32 -> f16, remove
            mapping[out] = inp
            return
        else:
            # cast to f16, convert to f32
            new_out = cast(inp, "float32")
            # change the node for the following if
            node = new_out.owner
            mapping[out] = new_out
            node_ok = True
    if node.inputs[0].type == float16:
        if node.op.o_type == inp.type:
            # cast f16 to new input type, remove
            mapping[out] = inp
            return
    if not node_ok:
        new_node = node.clone_with_new_inputs([inp], strict=False)
        mapping[out] = new_node.outputs[0]


Compositef32.special[Cast] = handle_cast


def handle_composite(node, mapping):
    new_op = node.op.clone_float32()
    new_outs = new_op(*[mapping[i] for i in node.inputs], return_list=True)
    assert len(new_outs) == len(node.outputs)
    for o, no in zip(node.outputs, new_outs):
        mapping[o] = no


Compositef32.special[Composite] = handle_composite<|MERGE_RESOLUTION|>--- conflicted
+++ resolved
@@ -348,23 +348,13 @@
         return self.dtype_specs()[1]
 
     def c_headers(self, c_compiler=None, **kwargs):
-<<<<<<< HEAD
         l = ["<math.h>"]
         # These includes are needed by ScalarType and TensorType,
         # we declare them here and they will be re-used by TensorType
         l.append("<numpy/arrayobject.h>")
         l.append("<numpy/arrayscalars.h>")
         l.append("<numpy/npy_math.h>")
-=======
-        l = [
-            "<math.h>",
-            # These includes are needed by ScalarType and TensorType,
-            # we declare them here and they will be re-used by TensorType
-            "<numpy/arrayobject.h>",
-            "<numpy/arrayscalars.h>",
-            "<numpy/npy_2_complexcompat.h>",
-        ]
->>>>>>> 3d228ebf
+
         if config.lib__amblibm and c_compiler.supports_amdlibm:
             l += ["<amdlibm.h>"]
         return l
@@ -516,7 +506,6 @@
     def c_cleanup(self, name, sub):
         return ""
 
-<<<<<<< HEAD
     def c_support_code(self, **kwargs):
         if self.dtype.startswith("complex"):
             # complex types are: "pytensor_complex64", "pytensor_complex128"
@@ -738,8 +727,6 @@
         else:
             return ""
 
-=======
->>>>>>> 3d228ebf
     def c_init_code(self, **kwargs):
         return ["import_array();"]
 
