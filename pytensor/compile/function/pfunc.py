"""
Provide a simple user friendly API.

"""

from copy import copy
from typing import Optional

from pytensor.compile.function.types import Function, UnusedInputError, orig_function
from pytensor.compile.io import In, Out
from pytensor.compile.profiling import ProfileStats
from pytensor.compile.sharedvalue import SharedVariable, shared
from pytensor.configdefaults import config
from pytensor.graph.basic import Constant, Variable, clone_node_and_cache
from pytensor.graph.fg import FunctionGraph


def rebuild_collect_shared(
    outputs,
    inputs=None,
    replace=None,
    updates=None,
    rebuild_strict=True,
    copy_inputs_over=True,
    no_default_updates=False,
    clone_inner_graphs=False,
):
    r"""Replace subgraphs of a computational graph.

    It returns a set of dictionaries and lists which collect (partial?)
    different information about shared variables. This info is required by
    `pfunc`.

    Parameters
    ----------
    outputs : list of PyTensor Variables (or PyTensor expressions)
        List of PyTensor variables or expressions representing the outputs of the
        computational graph.
    inputs : list of PyTensor Variables (or PyTensor expressions)
        List of PyTensor variables or expressions representing the inputs of the
        computational graph (or None).
    replace : dict
        Dictionary describing which subgraphs should be replaced by what.
        orig_value => new_value
    updates : dict
        Dictionary describing updates expressions for shared variables.
    rebuild_strict : bool
        Flag, if true the type of all inputs should be the same as the one for
        the current node.
    copy_inputs_over : bool
        Flag; if False it will clone inputs.
    no_default_updates : either bool or list of Variables
        If True, do not perform any automatic update on Variables.
        If False (default), perform them all.
        Else, perform automatic updates on all Variables that are neither in
        "updates" nor in "no_default_updates".
    clone_inner_graphs : bool
        If ``True``, clone `Op`\s that are subclasses of `HasInnerGraph` and their
        inner-graphs.

    """

    if isinstance(outputs, tuple):
        outputs = list(outputs)

    # This function implements similar functionality as graph.clone
    # and it should be merged with that
    clone_d = {}
    update_d = {}
    update_expr = []
    # list of shared inputs that are used as inputs of the graph
    shared_inputs = []

    def clone_v_get_shared_updates(v, copy_inputs_over):
        r"""Clones a variable and its inputs recursively until all are in `clone_d`.

        Also, it appends all `SharedVariable`\s met along the way to
        `shared_inputs` and their corresponding
        `SharedVariable.default_update`\s (when applicable) to `update_d` and
        `update_expr`.

        """
        # this co-recurses with clone_a
        assert v is not None
        if v in clone_d:
            return clone_d[v]
        if v.owner:
            owner = v.owner
            if owner not in clone_d:
                for i in owner.inputs:
                    clone_v_get_shared_updates(i, copy_inputs_over)
                clone_node_and_cache(
                    owner,
                    clone_d,
                    strict=rebuild_strict,
                    clone_inner_graphs=clone_inner_graphs,
                )
            return clone_d.setdefault(v, v)
        elif isinstance(v, SharedVariable):
            if v not in shared_inputs:
                shared_inputs.append(v)
            if v.default_update is not None:
                # Check that v should not be excluded from the default
                # updates list
                if no_default_updates is False or (
                    isinstance(no_default_updates, list) and v not in no_default_updates
                ):
                    # Do not use default_update if a "real" update was
                    # provided
                    if v not in update_d:
                        v_update = v.type.filter_variable(
                            v.default_update, allow_convert=False
                        )
                        if not v.type.is_super(v_update.type):
                            raise TypeError(
                                "An update must have a type compatible with "
                                "the original shared variable"
                            )
                        update_d[v] = v_update
                        update_expr.append((v, v_update))
        if not copy_inputs_over:
            return clone_d.setdefault(v, v.clone())
        else:
            return clone_d.setdefault(v, v)

    # initialize the clone_d mapping with the replace dictionary
    if replace is None:
        replace = []
    try:
        replace_pairs = list(replace.items())
    except Exception:
        replace_pairs = replace

    for v_orig, v_repl in replace_pairs:
        if not isinstance(v_orig, Variable):
            raise TypeError("`givens` keys must be Variables")
        if not isinstance(v_repl, Variable):
            v_repl = shared(v_repl)

        if v_orig in clone_d:
            raise AssertionError(
                "When using 'givens' or 'replace' with several "
                "(old_v, new_v) replacement pairs, you can not have a "
                "new_v variable depend on an old_v one. For instance, "
                "givens = {a:b, b:(a+1)} is not allowed. Here, the old_v "
                f"{v_orig} is used to compute other new_v's, but it is scheduled "
                f"to be replaced by {v_repl}."
            )

        clone_d[v_orig] = clone_v_get_shared_updates(v_repl, copy_inputs_over)

    if inputs is None:
        inputs = []

    def clone_inputs(i):
        if not copy_inputs_over:
            return clone_d.setdefault(i, i.clone())
        else:
            return clone_d.setdefault(i, i)

    input_variables = [clone_inputs(i) for i in inputs]

    # It was decided, as a first step, to prevent shared variables from
    # being used as function inputs. Although it is technically possible,
    # it is also not clear when/how to use the value of that shared
    # variable (is it a default? ignored?, if the shared variable changes,
    # does that function default also change?).
    for v in input_variables:
        if isinstance(v, SharedVariable):
            raise TypeError(
                f"Cannot use a shared variable ({v}) as explicit "
                "input. Consider substituting a non-shared"
                " variable via the `givens` parameter"
            )

    # Fill update_d and update_expr with provided updates
    if updates is None:
        updates = []
    for (store_into, update_val) in iter_over_pairs(updates):
        if not isinstance(store_into, SharedVariable):
            raise TypeError("update target must be a SharedVariable", store_into)
        if store_into in update_d:
            raise ValueError(
                "this shared variable already has an update expression",
                (store_into, update_d[store_into]),
            )

        try:
            update_val = store_into.type.filter_variable(update_val, allow_convert=True)
        except TypeError:
            err_msg = (
                "An update must have the same type as the"
                f" original shared variable (shared_var={store_into},"
                f" shared_var.type={store_into.type},"
                f" update_val={update_val}, update_val.type={getattr(update_val, 'type', None)})."
            )
            err_sug = (
                "If the difference is related to the broadcast pattern,"
                " you can call the"
                " tensor.shape.unbroadcast(var, axis_to_unbroadcast[, ...])"
                " function to mask broadcastable dimensions."
            )

            raise TypeError(err_msg, err_sug)
        assert store_into.type.is_super(update_val.type)

        update_d[store_into] = update_val
        update_expr.append((store_into, update_val))

    # Elements of "outputs" are here cloned to "cloned_outputs"
    if isinstance(outputs, list):
        cloned_outputs = []
        for v in outputs:
            if isinstance(v, Variable):
                cloned_v = clone_v_get_shared_updates(v, copy_inputs_over)
                cloned_outputs.append(cloned_v)
            elif isinstance(v, Out):
                cloned_v = clone_v_get_shared_updates(v.variable, copy_inputs_over)
                cloned_outputs.append(Out(cloned_v, borrow=v.borrow))
            else:
                raise TypeError(
                    "Outputs must be pytensor Variable or "
                    "Out instances. Received " + str(v) + " of type " + str(type(v))
                )
            # computed_list.append(cloned_v)
    else:
        if isinstance(outputs, Variable):
            cloned_v = clone_v_get_shared_updates(outputs, copy_inputs_over)
            cloned_outputs = cloned_v
            # computed_list.append(cloned_v)
        elif isinstance(outputs, Out):
            cloned_v = clone_v_get_shared_updates(outputs.variable, copy_inputs_over)
            cloned_outputs = Out(cloned_v, borrow=outputs.borrow)
            # computed_list.append(cloned_v)
        elif outputs is None:
            cloned_outputs = []  # TODO: get Function.__call__ to return None
        else:
            raise TypeError(
                "output must be an PyTensor Variable or Out "
                "instance (or list of them)",
                outputs,
            )

    # Iterate over update_expr, cloning its elements, and updating
    # shared_inputs, update_d and update_expr from the SharedVariables
    # we discover.
    # If the variable to be updated is a shared variable not already
    # in shared_inputs, add it.
    # Note: we extend update_expr while iterating over it.

    i = 0
    while i < len(update_expr):
        v, v_update = update_expr[i]
        cloned_v_update = clone_v_get_shared_updates(v_update, copy_inputs_over)
        update_d[v] = cloned_v_update
        if isinstance(v, SharedVariable) and v not in shared_inputs:
            shared_inputs.append(v)
        i += 1

    return (
        input_variables,
        cloned_outputs,
        [clone_d, update_d, update_expr, shared_inputs],
    )


def pfunc(
    params,
    outputs=None,
    mode=None,
    updates=None,
    givens=None,
    no_default_updates=False,
    accept_inplace=False,
    name=None,
    rebuild_strict=True,
    allow_input_downcast=None,
    profile=None,
    on_unused_input=None,
    output_keys=None,
    fgraph: Optional[FunctionGraph] = None,
) -> Function:
    """
    Function-constructor for graphs with shared variables.

    Parameters
    ----------
    params : list of either Variable or In instances
        Function parameters, these are not allowed to be shared variables.
    outputs : list of Variables or Out instances
        Expressions to compute.
    mode : string or `pytensor.compile.mode.Mode` instance
        Compilation mode.
    updates : iterable over pairs (shared_variable, new_expression). List, tuple or dict.
        Update the values for SharedVariable inputs according to these
        expressions
    givens : iterable over pairs (Var1, Var2) of Variables. List, tuple or dict.
        The Var1 and Var2 in each pair must have the same Type. Specific
        substitutions to make in the computation graph (Var2 replaces Var1).
    no_default_updates : either bool or list of Variables
        If True, do not perform any automatic update on Variables.
        If False (default), perform them all. Else, perform automatic updates
        on all Variables that are neither in "updates" nor in
        "no_default_updates".
    accept_inplace : bool
        True iff the graph can contain inplace operations prior to the
        optimization phase (default is False). *Note* this parameter is unsupported,
        and its use is not recommended.
    name : None or string
        Attaches a name to the profiling result of this function.
    allow_input_downcast : bool
        True means that the values passed as inputs when calling the function
        can be silently downcasted to fit the dtype of the corresponding
        Variable, which may lose precision. False means that it will only be cast to a more
        general, or precise, type. None (default) is almost like
        False, but allows downcasting of Python float scalars to
        floatX.
    profile : None, True, str, or ProfileStats instance
        Accumulate profiling information into a given ProfileStats instance.
        None is the default, and means to use the value of config.profile.
        If argument is `True` then a new ProfileStats instance will be used.
        If argument is a string, a new ProfileStats instance will be created
        with that string as its `message` attribute. This profiling object will
        be available via self.profile.
    on_unused_input : {'raise', 'warn','ignore', None}
        What to do if a variable in the 'inputs' list is not used in the graph.
    fgraph
        An existing `FunctionGraph` from which to construct the returned
        `Function`.  When this is non-``None``, nothing is cloned.

    Returns
    -------
    A callable object that will compute the outputs (given the inputs) and
    update the implicit function arguments according to the `updates`.

    Notes
    -----
    Regarding givens: Be careful to make sure that these substitutions are
    independent--behaviour when ``Var1`` of one pair appears in the graph leading
    to ``Var2`` in another expression is undefined. Replacements specified with
    givens are different from optimizations in that ``Var2`` is not expected to
    be equivalent to ``Var1``.

    """

    if profile is None:
        profile = config.profile or config.print_global_stats
        if profile is False:
            profile = None
    if profile is True:
        profile = ProfileStats(message=name)
    elif isinstance(profile, str):
        profile = ProfileStats(message=profile)

    inputs, cloned_outputs = construct_pfunc_ins_and_outs(
        params,
        outputs,
        mode,
        updates,
        givens,
        no_default_updates,
        rebuild_strict,
        allow_input_downcast,
        fgraph=fgraph,
    )

    return orig_function(
        inputs,
        cloned_outputs,
        mode,
        accept_inplace=accept_inplace,
        name=name,
        profile=profile,
        on_unused_input=on_unused_input,
        output_keys=output_keys,
        fgraph=fgraph,
    )


def construct_pfunc_ins_and_outs(
    params,
    outputs=None,
    mode=None,
    updates=None,
    givens=None,
    no_default_updates=False,
    rebuild_strict=True,
    allow_input_downcast=None,
    fgraph: Optional[FunctionGraph] = None,
):
    """Construct inputs and outputs for `pfunc`.

    This function works by cloning the graph (except for the
    inputs), and then shipping it off to pytensor.compile.function.function
    (There it will be cloned again, unnecessarily, because it doesn't know
    that we already cloned it.)

    First, it clones the replacements named in the `givens` argument,
    and points each ``Var1`` to the clone of ``Var2``.  Then it sets the
    inputs in the clone dictionary.  After these steps, we are
    assuming that the clone dictionary contains all the inputs to
    the computation graph.

    Then it clones the outputs and the update expressions.  This
    rebuilds a computation graph from the inputs and the `givens`.

    When `fgraph` is non-``None``, nothing is cloned and the given `fgraph` is
    simply prepared for direct use.

    """
    if updates is None:
        updates = []

    if givens is None:
        givens = []

    if not isinstance(params, (list, tuple)):
<<<<<<< HEAD
        raise Exception("in pfunc() the first argument must be a list or a tuple")
=======
        raise TypeError("The `params` argument must be a list or a tuple")
>>>>>>> 1b76af3e

    if not isinstance(no_default_updates, bool) and not isinstance(
        no_default_updates, list
    ):
<<<<<<< HEAD
        raise TypeError("no_default_update should be either a boolean or a list")
=======
        raise TypeError("The `no_default_update` argument must be a boolean or list")
>>>>>>> 1b76af3e

    if len(updates) > 0 and not all(
        isinstance(pair, (tuple, list))
        and len(pair) == 2
        and isinstance(pair[0], Variable)
        for pair in iter_over_pairs(updates)
    ):
        raise TypeError(
            "The `updates` parameter must be an ordered mapping or a list of pairs"
        )

    # Transform params into pytensor.compile.In objects.
    inputs = [
        _pfunc_param_to_in(p, allow_downcast=allow_input_downcast) for p in params
    ]

    # Check if some variable is present more than once in inputs
    in_variables = [input.variable for input in inputs]
    for i, v in enumerate(in_variables):
        if v in in_variables[(i + 1) :]:
            dup_v_i = in_variables.index(v, (i + 1))
            raise UnusedInputError(
                f"Variable {v} is used twice in inputs to pytensor.function, "
                f"at indices {i} and {dup_v_i}.  This would result in values "
                "provided for it being ignored. Please do not duplicate "
                "variables in the inputs list."
            )

    # Check that we are not using `givens` to replace input variables, because
    # this typically does nothing, contrary to what one may expect.
    in_var_set = set(in_variables)
    try:
        givens_pairs = list(givens.items())
    except AttributeError:
        givens_pairs = givens
    for x, y in givens_pairs:
        if x in in_var_set:
            raise RuntimeError(
                f"You are trying to replace variable '{x}' through the "
                "`givens` parameter, but this variable is an input to your "
                "function. Replacing inputs is currently forbidden because it "
                "has no effect. One way to modify an input `x` to a function "
                "evaluating f(x) is to define a new input `y` and use "
                "`pytensor.function([y], f(x), givens={x: g(y)})`. Another "
                "solution consists in using `pytensor.clone_replace`, e.g. like this: "
                "`pytensor.function([x], "
                "pytensor.clone_replace(f(x), replace={x: g(x)}))`."
            )

    if not fgraph:

        # Extend the outputs with the updates on input variables so they are
        # also cloned
        additional_outputs = [i.update for i in inputs if i.update]
        if outputs is None:
            out_list = []
        else:
            if isinstance(outputs, (list, tuple)):
                out_list = list(outputs)
            else:
                out_list = [outputs]
        extended_outputs = out_list + additional_outputs

        output_vars = rebuild_collect_shared(
            extended_outputs,
            in_variables,
            replace=givens,
            updates=updates,
            rebuild_strict=rebuild_strict,
            copy_inputs_over=True,
            no_default_updates=no_default_updates,
            clone_inner_graphs=True,
        )
        input_variables, cloned_extended_outputs, other_stuff = output_vars
        clone_d, update_d, update_expr, shared_inputs = other_stuff

        # Recover only the clones of the original outputs
        if outputs is None:
            new_outputs = []
        else:
            if isinstance(outputs, (list, tuple)):
                new_outputs = cloned_extended_outputs[: len(outputs)]
            else:
                new_outputs = cloned_extended_outputs[0]

        new_inputs = []

        for i, iv in zip(inputs, input_variables):
            new_i = copy(i)
            new_i.variable = iv

            # If needed, replace the input's update by its cloned equivalent
            if i.update:
                new_i.update = clone_d[i.update]

            new_inputs.append(new_i)

        for sv in shared_inputs:
            if sv in update_d:
                si = In(
                    variable=sv,
                    value=sv.container,
                    mutable=True,
                    borrow=True,
                    update=update_d[sv],
                    shared=True,
                )
            else:
                si = In(
                    variable=sv,
                    value=sv.container,
                    mutable=False,
                    borrow=True,
                    shared=True,
                )
            new_inputs.append(si)

    else:
        assert len(fgraph.inputs) == len(inputs)
        assert len(fgraph.outputs) == len(outputs)

        for fg_inp, inp in zip(fgraph.inputs, inputs):
            if fg_inp != getattr(inp, "variable", inp):
                raise ValueError(
                    f"`fgraph`'s input does not match the provided input: {fg_inp}, {inp}"
                )

        for fg_out, out in zip(fgraph.outputs, outputs):
            if fg_out != getattr(out, "variable", out):
                raise ValueError(
                    f"`fgraph`'s output does not match the provided output: {fg_out}, {out}"
                )

        new_inputs = inputs
        new_outputs = outputs

    return new_inputs, new_outputs


def _pfunc_param_to_in(param, strict=False, allow_downcast=None):
    if isinstance(param, Constant):
        raise TypeError("Constants not allowed in param list", param)
    if isinstance(param, Variable):  # N.B. includes SharedVariable
        return In(variable=param, strict=strict, allow_downcast=allow_downcast)
    elif isinstance(param, In):
        return param
    raise TypeError(f"Unknown parameter type: {type(param)}")


def iter_over_pairs(pairs):
    """
    Return an iterator over pairs present in the 'pairs' input.

    Parameters
    ----------
    pairs : dictionary or iterable
        The pairs to iterate upon. These may be stored either as (key, value)
        items in a dictionary, or directly as pairs in any kind of iterable
        structure.

    Returns
    -------
    iterable
        An iterable yielding pairs.

    """
    if isinstance(pairs, dict):
        return pairs.items()
    else:
        return pairs<|MERGE_RESOLUTION|>--- conflicted
+++ resolved
@@ -415,20 +415,12 @@
         givens = []
 
     if not isinstance(params, (list, tuple)):
-<<<<<<< HEAD
-        raise Exception("in pfunc() the first argument must be a list or a tuple")
-=======
         raise TypeError("The `params` argument must be a list or a tuple")
->>>>>>> 1b76af3e
 
     if not isinstance(no_default_updates, bool) and not isinstance(
         no_default_updates, list
     ):
-<<<<<<< HEAD
-        raise TypeError("no_default_update should be either a boolean or a list")
-=======
         raise TypeError("The `no_default_update` argument must be a boolean or list")
->>>>>>> 1b76af3e
 
     if len(updates) > 0 and not all(
         isinstance(pair, (tuple, list))
