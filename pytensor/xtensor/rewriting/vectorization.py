from pytensor.graph import node_rewriter
from pytensor.tensor.blockwise import Blockwise
from pytensor.tensor.elemwise import Elemwise
from pytensor.tensor.random.utils import compute_batch_shape
<<<<<<< HEAD
from pytensor.xtensor.basic import tensor_from_xtensor, xtensor_from_tensor
from pytensor.xtensor.dims import rebase_dim
from pytensor.xtensor.rewriting.utils import register_lower_xtensor
=======
from pytensor.xtensor.basic import xtensor_from_tensor
from pytensor.xtensor.rewriting.utils import lower_aligned, register_lower_xtensor
>>>>>>> b4522d23
from pytensor.xtensor.vectorization import XRV, XBlockwise, XElemwise


@register_lower_xtensor
@node_rewriter(tracks=[XElemwise])
def lower_elemwise(fgraph, node):
    assert len(node.outputs) == 1
    out_dims = node.outputs[0].dims
    out_dims = [rebase_dim(dim, *node.inputs) for dim in out_dims]
    out_dim_types = [dim.type for dim in out_dims]

    # Convert input XTensors to Tensors and align batch dimensions
<<<<<<< HEAD
    tensor_inputs = []
    for inp in node.inputs:
        inp_dim_types = inp.type.dims
        order = [
            inp_dim_types.index(out_dim_type) if out_dim_type in inp_dim_types else "x"
            for out_dim_type in out_dim_types
        ]
        tensor_inp = tensor_from_xtensor(inp).dimshuffle(order)
        tensor_inputs.append(tensor_inp)
=======
    tensor_inputs = [lower_aligned(inp, out_dims) for inp in node.inputs]
>>>>>>> b4522d23

    tensor_outs = Elemwise(scalar_op=node.op.scalar_op)(
        *tensor_inputs, return_list=True
    )

    # Convert output Tensors to XTensors
    new_outs = [
        xtensor_from_tensor(tensor_out, dims=out_dims, check=False)
        for tensor_out in tensor_outs
    ]
    return new_outs


@register_lower_xtensor
@node_rewriter(tracks=[XBlockwise])
def lower_blockwise(fgraph, node):
    op: XBlockwise = node.op
    batch_ndim = node.outputs[0].type.ndim - len(op.core_dims[1][0])
    batch_dims = node.outputs[0].type.dims[:batch_ndim]

    # Convert input Tensors to XTensors, align batch dimensions and place core dimension at the end
    tensor_inputs = [
        lower_aligned(inp, batch_dims + core_dims)
        for inp, core_dims in zip(node.inputs, op.core_dims[0], strict=True)
    ]

    signature = op.signature or getattr(op.core_op, "gufunc_signature", None)
    if signature is None:
        # Build a signature based on the core dimensions
        # The Op signature could be more strict, as core_dims will never be repeated, but no functionality depends greatly on it
        inputs_core_dims, outputs_core_dims = op.core_dims
        inputs_signature = ",".join(
            f"({', '.join(inp_core_dims)})" for inp_core_dims in inputs_core_dims
        )
        outputs_signature = ",".join(
            f"({', '.join(out_core_dims)})" for out_core_dims in outputs_core_dims
        )
        signature = f"{inputs_signature}->{outputs_signature}"
    tensor_op = Blockwise(core_op=op.core_op, signature=signature)
    tensor_outs = tensor_op(*tensor_inputs, return_list=True)

    # Convert output Tensors to XTensors
    new_outs = [
        xtensor_from_tensor(tensor_out, dims=old_out.type.dims)
        for (tensor_out, old_out) in zip(tensor_outs, node.outputs, strict=True)
    ]
    return new_outs


@register_lower_xtensor
@node_rewriter(tracks=[XRV])
def lower_rv(fgraph, node):
    op: XRV = node.op
    core_op = op.core_op

    _, old_out = node.outputs
    rng, *extra_dim_lengths_and_params = node.inputs
    extra_dim_lengths = extra_dim_lengths_and_params[: len(op.extra_dims)]
    params = extra_dim_lengths_and_params[len(op.extra_dims) :]

    batch_ndim = old_out.type.ndim - len(op.core_dims[1])
    param_batch_dims = old_out.type.dims[len(op.extra_dims) : batch_ndim]

    # Convert params Tensors to XTensors, align batch dimensions and place core dimension at the end
    tensor_params = [
        lower_aligned(inp, param_batch_dims + core_dims)
        for inp, core_dims in zip(params, op.core_dims[0], strict=True)
    ]

    size = None
    if op.extra_dims:
        # RV size contains the lengths of all batch dimensions, including those coming from the parameters
        if tensor_params:
            param_batch_shape = tuple(
                compute_batch_shape(tensor_params, ndims_params=core_op.ndims_params)
            )
        else:
            param_batch_shape = ()
        size = [*extra_dim_lengths, *param_batch_shape]

    # RVs are their own core Op
    new_next_rng, tensor_out = core_op.make_node(rng, size, *tensor_params).outputs

    # Convert output Tensors to XTensors
    new_out = xtensor_from_tensor(tensor_out, dims=old_out.type.dims)
    return [new_next_rng, new_out]<|MERGE_RESOLUTION|>--- conflicted
+++ resolved
@@ -2,14 +2,9 @@
 from pytensor.tensor.blockwise import Blockwise
 from pytensor.tensor.elemwise import Elemwise
 from pytensor.tensor.random.utils import compute_batch_shape
-<<<<<<< HEAD
-from pytensor.xtensor.basic import tensor_from_xtensor, xtensor_from_tensor
+from pytensor.xtensor.basic import xtensor_from_tensor
 from pytensor.xtensor.dims import rebase_dim
-from pytensor.xtensor.rewriting.utils import register_lower_xtensor
-=======
-from pytensor.xtensor.basic import xtensor_from_tensor
 from pytensor.xtensor.rewriting.utils import lower_aligned, register_lower_xtensor
->>>>>>> b4522d23
 from pytensor.xtensor.vectorization import XRV, XBlockwise, XElemwise
 
 
@@ -22,19 +17,7 @@
     out_dim_types = [dim.type for dim in out_dims]
 
     # Convert input XTensors to Tensors and align batch dimensions
-<<<<<<< HEAD
-    tensor_inputs = []
-    for inp in node.inputs:
-        inp_dim_types = inp.type.dims
-        order = [
-            inp_dim_types.index(out_dim_type) if out_dim_type in inp_dim_types else "x"
-            for out_dim_type in out_dim_types
-        ]
-        tensor_inp = tensor_from_xtensor(inp).dimshuffle(order)
-        tensor_inputs.append(tensor_inp)
-=======
     tensor_inputs = [lower_aligned(inp, out_dims) for inp in node.inputs]
->>>>>>> b4522d23
 
     tensor_outs = Elemwise(scalar_op=node.op.scalar_op)(
         *tensor_inputs, return_list=True
