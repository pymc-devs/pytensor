import warnings

from pytensor.tensor import TensorType
from pytensor.tensor.math import variadic_mul


try:
    import xarray as xr

    XARRAY_AVAILABLE = True
except ModuleNotFoundError:
    XARRAY_AVAILABLE = False

from collections.abc import Sequence
from typing import Any, Literal, TypeVar

import numpy as np

import pytensor.xtensor as px
from pytensor import _as_symbolic, config
from pytensor.graph import Apply, Constant
from pytensor.graph.basic import OptionalApplyType, Variable
from pytensor.graph.type import HasDataType, HasShape, Type
from pytensor.tensor.basic import constant as tensor_constant
from pytensor.tensor.utils import hash_from_ndarray
from pytensor.tensor.variable import TensorVariable


class XTensorType(Type, HasDataType, HasShape):
    """A `Type` for Xtensors (Xarray-like tensors with dims)."""

    __props__ = ("dtype", "shape", "dims")

    def __init__(
        self,
        dtype: str | np.dtype,
        *,
        dims: Sequence[str],
        shape: Sequence[int | None] | None = None,
        name: str | None = None,
    ):
        if dtype == "floatX":
            self.dtype = config.floatX
        else:
            self.dtype = np.dtype(dtype).name

        self.dims = tuple(dims)
        if shape is None:
            self.shape = (None,) * len(self.dims)
        else:
            self.shape = tuple(shape)
        self.ndim = len(self.dims)
        self.name = name

    def clone(
        self,
        dtype=None,
        dims=None,
        shape=None,
        **kwargs,
    ):
        if dtype is None:
            dtype = self.dtype
        if dims is None:
            dims = self.dims
        if shape is None:
            shape = self.shape
        return type(self)(dtype=dtype, shape=shape, dims=dims, **kwargs)

    def filter(self, value, strict=False, allow_downcast=None):
        # TODO implement this
        return value

    def convert_variable(self, var):
        # TODO: Implement this
        return var

    def __repr__(self):
        return f"XTensorType({self.dtype}, {self.dims}, {self.shape})"

    def __hash__(self):
        return hash((type(self), self.dtype, self.shape, self.dims))

    def __eq__(self, other):
        return (
            type(self) is type(other)
            and self.dims == other.dims
            and self.shape == other.shape
        )

    def is_super(self, otype):
        if type(self) is not type(otype):
            return False
        if self.dtype != otype.dtype:
            return False
        if self.dims != otype.dims:
            return False
        if any(
            s_dim_length is not None and s_dim_length != o_dim_length
            for s_dim_length, o_dim_length in zip(self.shape, otype.shape)
        ):
            return False
        return True


def xtensor(
    name: str | None = None,
    *,
    dims: Sequence[str],
    shape: Sequence[int | None] | None = None,
    dtype: str | np.dtype = "floatX",
):
    return XTensorType(dtype=dtype, dims=dims, shape=shape)(name=name)


_XTensorTypeType = TypeVar("_XTensorTypeType", bound=XTensorType)


class XTensorVariable(Variable[_XTensorTypeType, OptionalApplyType]):
    # These can't work because Python requires native output types
    def __bool__(self):
        raise TypeError(
            "XTensorVariable cannot be converted to Python boolean. "
            "Call `.astype(bool)` for the symbolic equivalent."
        )

    def __index__(self):
        raise TypeError(
            "XTensorVariable cannot be converted to Python integer. "
            "Call `.astype(int)` for the symbolic equivalent."
        )

    def __int__(self):
        raise TypeError(
            "XTensorVariable cannot be converted to Python integer. "
            "Call `.astype(int)` for the symbolic equivalent."
        )

    def __float__(self):
        raise TypeError(
            "XTensorVariables cannot be converted to Python float. "
            "Call `.astype(float)` for the symbolic equivalent."
        )

    def __complex__(self):
        raise TypeError(
            "XTensorVariables cannot be converted to Python complex number. "
            "Call `.astype(complex)` for the symbolic equivalent."
        )

    # Python valid overloads
    def __abs__(self):
        return px.math.abs(self)

    def __neg__(self):
        return px.math.neg(self)

    def __lt__(self, other):
        return px.math.lt(self, other)

    def __le__(self, other):
        return px.math.le(self, other)

    def __gt__(self, other):
        return px.math.gt(self, other)

    def __ge__(self, other):
        return px.math.ge(self, other)

    def __invert__(self):
        return px.math.invert(self)

    def __and__(self, other):
        return px.math.and_(self, other)

    def __or__(self, other):
        return px.math.or_(self, other)

    def __xor__(self, other):
        return px.math.xor(self, other)

    def __rand__(self, other):
        return px.math.and_(other, self)

    def __ror__(self, other):
        return px.math.or_(other, self)

    def __rxor__(self, other):
        return px.math.xor(other, self)

    def __add__(self, other):
        return px.math.add(self, other)

    def __sub__(self, other):
        return px.math.sub(self, other)

    def __mul__(self, other):
        return px.math.mul(self, other)

    def __div__(self, other):
        return px.math.div(self, other)

    def __pow__(self, other):
        return px.math.pow(self, other)

    def __mod__(self, other):
        return px.math.mod(self, other)

    def __divmod__(self, other):
        return px.math.divmod(self, other)

    def __truediv__(self, other):
        return px.math.true_div(self, other)

    def __floordiv__(self, other):
        return px.math.floor_div(self, other)

    def __rtruediv__(self, other):
        return px.math.true_div(other, self)

    def __rfloordiv__(self, other):
        return px.math.floor_div(other, self)

    def __radd__(self, other):
        return px.math.add(other, self)

    def __rsub__(self, other):
        return px.math.sub(other, self)

    def __rmul__(self, other):
        return px.math.mul(other, self)

    def __rdiv__(self, other):
        return px.math.div_proxy(other, self)

    def __rmod__(self, other):
        return px.math.mod(other, self)

    def __rdivmod__(self, other):
        return px.math.divmod(other, self)

    def __rpow__(self, other):
        return px.math.pow(other, self)

    def __ceil__(self):
        return px.math.ceil(self)

    def __floor__(self):
        return px.math.floor(self)

    def __trunc__(self):
        return px.math.trunc(self)

    # DataArray-like attributes
    # https://docs.xarray.dev/en/latest/api.html#id1
    @property
    def values(self) -> TensorVariable:
        return px.basic.tensor_from_xtensor(self)

    # Can't provide property data because that's already taken by Constants!
    # data = values

    @property
    def coords(self):
        raise NotImplementedError("coords not implemented for XTensorVariable")

    @property
    def dims(self) -> tuple[str]:
        return self.type.dims

    @property
    def sizes(self) -> dict[str, TensorVariable]:
        return dict(zip(self.dims, self.shape))

    @property
    def as_numpy(self):
        # No-op, since the underlying data is always a numpy array
        return self

    # ndarray attributes
    # https://docs.xarray.dev/en/latest/api.html#ndarray-attributes
    @property
    def ndim(self) -> int:
        return self.type.ndim

    @property
    def shape(self) -> tuple[TensorVariable]:
        return tuple(px.basic.tensor_from_xtensor(self).shape)

    @property
    def size(self):
        return variadic_mul(*self.shape)

    @property
    def dtype(self):
        return self.type.dtype

    # DataArray contents
    # https://docs.xarray.dev/en/latest/api.html#dataarray-contents
    def rename(self, new_name_or_name_dict=None, **names):
        if isinstance(new_name_or_name_dict, str):
            new_name = new_name_or_name_dict
            name_dict = None
        else:
            new_name = None
            name_dict = new_name_or_name_dict
        new_out = px.basic.rename(self, name_dict, **names)
        new_out.name = new_name
        return new_out

    # def swap_dims(self, *args, **kwargs):
    #     ...
    #
    # def expand_dims(self, *args, **kwargs):
    #     ...
    #
    # def squeeze(self):
    #     ...

    def copy(self, name: str | None = None):
        out = px.math.identity(self)
        out.name = name
        return out

    def astype(self, dtype):
        return px.math.cast(self, dtype)

    def item(self):
        raise NotImplementedError("item not implemented for XTensorVariable")

    # Indexing
    # https://docs.xarray.dev/en/latest/api.html#id2
    def __setitem__(self, key, value):
        raise TypeError("XTensorVariable does not support item assignment.")

    @property
    def loc(self):
        raise NotImplementedError("loc not implemented for XTensorVariable")

    def sel(self, *args, **kwargs):
        raise NotImplementedError("sel not implemented for XTensorVariable")

    def __getitem__(self, idx):
        if isinstance(idx, dict):
            return self.isel(idx)

<<<<<<< HEAD
=======
        if not isinstance(idx, tuple):
            idx = (idx,)

>>>>>>> 29b954a2
        # Check for ellipsis not in the last position (last one is useless anyway)
        if any(idx_item is Ellipsis for idx_item in idx):
            if idx.count(Ellipsis) > 1:
                raise IndexError("an index can only have a single ellipsis ('...')")
            # Convert intermediate Ellipsis to slice(None)
            ellipsis_loc = idx.index(Ellipsis)
            n_implied_none_slices = self.type.ndim - (len(idx) - 1)
            idx = (
                *idx[:ellipsis_loc],
                *((slice(None),) * n_implied_none_slices),
                *idx[ellipsis_loc + 1 :],
            )

        return px.indexing.index(self, *idx)

    def isel(
        self,
        indexers: dict[str, Any] | None = None,
        drop: bool = False,  # Unused by PyTensor
        missing_dims: Literal["raise", "warn", "ignore"] = "raise",
        **indexers_kwargs,
    ):
        if indexers_kwargs:
            if indexers is not None:
                raise ValueError(
                    "Cannot pass both indexers and indexers_kwargs to isel"
                )
            indexers = indexers_kwargs

        if missing_dims not in {"raise", "warn", "ignore"}:
            raise ValueError(
                f"Unrecognized options {missing_dims} for missing_dims argument"
            )

        # Sort indices and pass them to index
        dims = self.type.dims
        indices = [slice(None)] * self.type.ndim
        for key, idx in indexers.items():
            if idx is Ellipsis:
                # Xarray raises a less informative error, suggesting indices must be integer
                # But slices are also fine
                raise TypeError("Ellipsis (...) is an invalid labeled index")
            try:
                indices[dims.index(key)] = idx
            except IndexError:
                if missing_dims == "raise":
                    raise ValueError(
                        f"Dimension {key} does not exist. Expected one of {dims}"
                    )
                elif missing_dims == "warn":
                    warnings.warn(
                        UserWarning,
                        f"Dimension {key} does not exist. Expected one of {dims}",
                    )

        return px.indexing.index(self, *indices)

    def _head_tail_or_thin(
        self,
        indexers: dict[str, Any] | int | None,
        indexers_kwargs: dict[str, Any],
        *,
        kind: Literal["head", "tail", "thin"],
    ):
        if indexers_kwargs:
            if indexers is not None:
                raise ValueError(
                    "Cannot pass both indexers and indexers_kwargs to head"
                )
            indexers = indexers_kwargs

        if indexers is None:
            if kind == "thin":
                raise TypeError(
                    "thin() indexers must be either dict-like or a single integer"
                )
            else:
                # Default to 5 for head and tail
<<<<<<< HEAD
                indexers = dict.fromkeys(self.type.dims, 5)

        elif not isinstance(indexers, dict):
            indexers = dict.fromkeys(self.type.dims, indexers)
=======
                indexers = {dim: 5 for dim in self.type.dims}

        elif not isinstance(indexers, dict):
            indexers = {dim: indexers for dim in self.type.dims}
>>>>>>> 29b954a2

        if kind == "head":
            indices = {dim: slice(None, value) for dim, value in indexers.items()}
        elif kind == "tail":
            sizes = self.sizes
            # Can't use slice(-value, None), in case value is zero
            indices = {
                dim: slice(sizes[dim] - value, None) for dim, value in indexers.items()
            }
        elif kind == "thin":
            indices = {dim: slice(None, None, value) for dim, value in indexers.items()}
        return self.isel(indices)

    def head(self, indexers: dict[str, Any] | int | None = None, **indexers_kwargs):
        return self._head_tail_or_thin(indexers, indexers_kwargs, kind="head")

    def tail(self, indexers: dict[str, Any] | int | None = None, **indexers_kwargs):
        return self._head_tail_or_thin(indexers, indexers_kwargs, kind="tail")

    def thin(self, indexers: dict[str, Any] | int | None = None, **indexers_kwargs):
        return self._head_tail_or_thin(indexers, indexers_kwargs, kind="thin")

    # ndarray methods
    # https://docs.xarray.dev/en/latest/api.html#id7
    def clip(self, min, max):
        return px.math.clip(self, min, max)

    def conj(self):
        return px.math.conj(self)

    @property
    def imag(self):
        return px.math.imag(self)

    @property
    def real(self):
        return px.math.real(self)

    def transpose(
        self, *dims, missing_dims: Literal["raise", "warn", "ignore"] = "raise"
    ):
        """Transpose dimensions of the tensor.

        Parameters
        ----------
        *dims : str
            Dimensions to transpose to. Can include ellipsis (...) to represent
            remaining dimensions in their original order.
        missing_dims : {"raise", "warn", "ignore"}, optional
            How to handle dimensions that don't exist in the input tensor:
            - "raise": Raise an error if any dimensions don't exist (default)
            - "warn": Warn if any dimensions don't exist
            - "ignore": Silently ignore any dimensions that don't exist

        Returns
        -------
        XTensorVariable
            Transposed tensor with reordered dimensions.

        Raises
        ------
        ValueError
            If any dimension in dims doesn't exist in the input tensor and missing_dims is "raise".
        """
        from pytensor.xtensor.shape import transpose

        return transpose(self, *dims, missing_dims=missing_dims)

    @property
    def T(self):
        """Transpose all dimensions of the tensor, reversing their order.

        Returns
        -------
        XTensorVariable
            Transposed tensor with reversed dimensions.
        """
        return self.transpose()

    # Aggregation
    # https://docs.xarray.dev/en/latest/api.html#id6
    def all(self, dim):
        return px.reduction.all(self, dim)

    def any(self, dim):
        return px.reduction.any(self, dim)

    def max(self, dim):
        return px.reduction.max(self, dim)

    def min(self, dim):
        return px.reduction.min(self, dim)

    def mean(self, dim):
        return px.reduction.mean(self, dim)

    def prod(self, dim):
        return px.reduction.prod(self, dim)

    def sum(self, dim):
        return px.reduction.sum(self, dim)

    def std(self, dim):
        return px.reduction.std(self, dim)

    def var(self, dim):
        return px.reduction.var(self, dim)

    def cumsum(self, dim):
        return px.reduction.cumsum(self, dim)

    def cumprod(self, dim):
        return px.reduction.cumprod(self, dim)

    def diff(self, dim, n=1):
        """Compute the n-th discrete difference along the given dimension."""
        slice1 = {dim: slice(1, None)}
        slice2 = {dim: slice(None, -1)}
        x = self
        for _ in range(n):
            x = x[slice1] - x[slice2]
        return x


class XTensorConstantSignature(tuple):
    def __eq__(self, other):
        if type(self) is not type(other):
            return False

        (ttype0, data0), (ttype1, data1) = self, other
        if ttype0 != ttype1 or data0.shape != data1.shape:
            return False

        # TODO: Cash sum and use it in hash like TensorConstant does
        return (data0 == data1).all()

    def __ne__(self, other):
        return not self == other

    def __hash__(self):
        (ttype, data) = self
        return hash((type(self), ttype, data.shape))

    def pytensor_hash(self):
        _, data = self
        return hash_from_ndarray(data)


class XTensorConstant(XTensorVariable, Constant[_XTensorTypeType]):
    def __init__(self, type: _XTensorTypeType, data, name=None):
        # TODO: Add checks that type and data are compatible
        Constant.__init__(self, type, data, name)

    def signature(self):
        return XTensorConstantSignature((self.type, self.data))


XTensorType.variable_type = XTensorVariable
XTensorType.constant_type = XTensorConstant


def xtensor_constant(x, name=None, dims: None | Sequence[str] = None):
    if isinstance(x, xr.DataArray):
        x_dims = x.dims
        x_data = x.values

        if dims is not None and dims != x_dims:
            raise ValueError(
                f"xr.DataArray dims {x_dims} don't match requested specified {dims}. "
                "Use transpose or rename"
            )
    else:
        x_data = tensor_constant(x).data
        if dims is not None:
            x_dims = dims
        else:
            if x_data.ndim == 0:
                x_dims = ()
            else:
                "Cannot convert TensorLike constant to XTensorConstant without specifying dims."
    try:
        return XTensorConstant(
            XTensorType(dtype=x_data.dtype, dims=x_dims, shape=x_data.shape),
            x_data,
            name=name,
        )
    except TypeError:
        raise TypeError(f"Could not convert {x} to XTensorType")


if XARRAY_AVAILABLE:

    @_as_symbolic.register(xr.DataArray)
    def as_symbolic_xarray(x, **kwargs):
        return xtensor_constant(x, **kwargs)


def as_xtensor(x, name=None, dims: Sequence[str] | None = None):
    if isinstance(x, Apply):
        if len(x.outputs) != 1:
            raise ValueError(
                "It is ambiguous which output of a multi-output Op has to be fetched.",
                x,
            )
        else:
            x = x.outputs[0]

    if isinstance(x, Variable):
        if isinstance(x.type, XTensorType):
            return x
        if isinstance(x.type, TensorType):
            if x.type.ndim > 0 and dims is None:
                raise TypeError(
                    "non-scalar TensorVariable cannot be converted to XTensorVariable without dims."
                )
            return px.basic.xtensor_from_tensor(x, dims)
        else:
            raise TypeError(
                "Variable with type {x.type} cannot be converted to XTensorVariable."
            )
    try:
        return xtensor_constant(x, name=name, dims=dims)
    except TypeError as err:
        raise TypeError(f"Cannot convert {x} to XTensorType {type(x)}") from err<|MERGE_RESOLUTION|>--- conflicted
+++ resolved
@@ -344,12 +344,9 @@
         if isinstance(idx, dict):
             return self.isel(idx)
 
-<<<<<<< HEAD
-=======
         if not isinstance(idx, tuple):
             idx = (idx,)
 
->>>>>>> 29b954a2
         # Check for ellipsis not in the last position (last one is useless anyway)
         if any(idx_item is Ellipsis for idx_item in idx):
             if idx.count(Ellipsis) > 1:
@@ -428,17 +425,10 @@
                 )
             else:
                 # Default to 5 for head and tail
-<<<<<<< HEAD
-                indexers = dict.fromkeys(self.type.dims, 5)
-
-        elif not isinstance(indexers, dict):
-            indexers = dict.fromkeys(self.type.dims, indexers)
-=======
                 indexers = {dim: 5 for dim in self.type.dims}
 
         elif not isinstance(indexers, dict):
             indexers = {dim: indexers for dim in self.type.dims}
->>>>>>> 29b954a2
 
         if kind == "head":
             indices = {dim: slice(None, value) for dim, value in indexers.items()}
