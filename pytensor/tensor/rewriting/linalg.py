--- conflicted
+++ resolved
@@ -5,19 +5,12 @@
 from pytensor import Variable
 from pytensor.graph import Apply, FunctionGraph
 from pytensor.graph.rewriting.basic import (
-<<<<<<< HEAD
     PatternNodeRewriter,
     copy_stack_trace,
     node_rewriter,
 )
 from pytensor.scalar.basic import Mul
 from pytensor.tensor.basic import ARange, Eye, TensorVariable, alloc, diagonal
-=======
-    copy_stack_trace,
-    node_rewriter,
-)
-from pytensor.tensor.basic import TensorVariable, diagonal
->>>>>>> 5c8afaef
 from pytensor.tensor.blas import Dot22
 from pytensor.tensor.blockwise import Blockwise
 from pytensor.tensor.elemwise import DimShuffle, Elemwise
@@ -394,7 +387,6 @@
                 raise NotImplementedError  # pragma: no cover
 
 
-<<<<<<< HEAD
 def _find_diag_from_eye_mul(potential_mul_input):
     # Check if the op is Elemwise and mul
     if not (
@@ -491,7 +483,8 @@
 register_canonicalize(det_diag_from_diag)
 register_stabilize(det_diag_from_diag)
 register_specialize(det_diag_from_diag)
-=======
+
+
 @register_canonicalize
 @register_stabilize
 @register_specialize
@@ -545,5 +538,4 @@
                     len(fgraph.clients[cl.outputs[0]]) > 0
                     or len(fgraph.clients[cl.outputs[2]]) > 0
                 ):
-                    return [cl.outputs[1]]
->>>>>>> 5c8afaef
+                    return [cl.outputs[1]]