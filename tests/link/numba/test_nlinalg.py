import contextlib

import numpy as np
import pytest

import pytensor.tensor as at
from pytensor.compile.sharedvalue import SharedVariable
from pytensor.graph.basic import Constant
from pytensor.graph.fg import FunctionGraph
from pytensor.tensor import nlinalg, slinalg
from tests.link.numba.test_basic import compare_numba_and_py, set_test_value


rng = np.random.default_rng(42849)


@pytest.mark.parametrize(
    "x, lower, exc",
    [
        (
            set_test_value(
                at.dmatrix(),
                (lambda x: x.T.dot(x))(rng.random(size=(3, 3)).astype("float64")),
            ),
            True,
            None,
        ),
        (
            set_test_value(
                at.lmatrix(),
                (lambda x: x.T.dot(x))(
                    rng.integers(1, 10, size=(3, 3)).astype("int64")
                ),
            ),
            True,
            None,
        ),
        (
            set_test_value(
                at.dmatrix(),
                (lambda x: x.T.dot(x))(rng.random(size=(3, 3)).astype("float64")),
            ),
            False,
            UserWarning,
        ),
    ],
)
def test_Cholesky(x, lower, exc):
    g = slinalg.Cholesky(lower=lower)(x)

    if isinstance(g, list):
        g_fg = FunctionGraph(outputs=g)
    else:
        g_fg = FunctionGraph(outputs=[g])

    cm = contextlib.suppress() if exc is None else pytest.warns(exc)
    with cm:
        compare_numba_and_py(
            g_fg,
            [
                i.tag.test_value
                for i in g_fg.inputs
                if not isinstance(i, (SharedVariable, Constant))
            ],
        )


@pytest.mark.parametrize(
    "A, x, lower, exc",
    [
        (
            set_test_value(
                at.dmatrix(),
                (lambda x: x.T.dot(x))(rng.random(size=(3, 3)).astype("float64")),
            ),
            set_test_value(at.dvector(), rng.random(size=(3,)).astype("float64")),
            "gen",
            None,
        ),
        (
            set_test_value(
                at.lmatrix(),
                (lambda x: x.T.dot(x))(
                    rng.integers(1, 10, size=(3, 3)).astype("int64")
                ),
            ),
            set_test_value(at.dvector(), rng.random(size=(3,)).astype("float64")),
            "gen",
            None,
        ),
    ],
)
def test_Solve(A, x, lower, exc):
    g = slinalg.Solve(lower=lower, b_ndim=1)(A, x)

    if isinstance(g, list):
        g_fg = FunctionGraph(outputs=g)
    else:
        g_fg = FunctionGraph(outputs=[g])

    cm = contextlib.suppress() if exc is None else pytest.warns(exc)
    with cm:
        compare_numba_and_py(
            g_fg,
            [
                i.tag.test_value
                for i in g_fg.inputs
                if not isinstance(i, (SharedVariable, Constant))
            ],
        )


@pytest.mark.parametrize(
<<<<<<< HEAD
=======
    "A, x, lower, exc",
    [
        (
            set_test_value(
                at.dmatrix(),
                (lambda x: x.T.dot(x))(rng.random(size=(3, 3)).astype("float64")),
            ),
            set_test_value(at.dvector(), rng.random(size=(3,)).astype("float64")),
            "sym",
            UserWarning,
        ),
    ],
)
def test_SolveTriangular(A, x, lower, exc):
    g = slinalg.SolveTriangular(lower=lower, b_ndim=1)(A, x)

    if isinstance(g, list):
        g_fg = FunctionGraph(outputs=g)
    else:
        g_fg = FunctionGraph(outputs=[g])

    cm = contextlib.suppress() if exc is None else pytest.warns(exc)
    with cm:
        compare_numba_and_py(
            g_fg,
            [
                i.tag.test_value
                for i in g_fg.inputs
                if not isinstance(i, (SharedVariable, Constant))
            ],
        )


@pytest.mark.parametrize(
>>>>>>> 071eadd8
    "x, exc",
    [
        (
            set_test_value(
                at.dmatrix(),
                (lambda x: x.T.dot(x))(rng.random(size=(3, 3)).astype("float64")),
            ),
            None,
        ),
        (
            set_test_value(
                at.lmatrix(),
                (lambda x: x.T.dot(x))(rng.poisson(size=(3, 3)).astype("int64")),
            ),
            None,
        ),
    ],
)
def test_Det(x, exc):
    g = nlinalg.Det()(x)
    g_fg = FunctionGraph(outputs=[g])

    cm = contextlib.suppress() if exc is None else pytest.warns(exc)
    with cm:
        compare_numba_and_py(
            g_fg,
            [
                i.tag.test_value
                for i in g_fg.inputs
                if not isinstance(i, (SharedVariable, Constant))
            ],
        )


@pytest.mark.parametrize(
    "x, exc",
    [
        (
            set_test_value(
                at.dmatrix(),
                (lambda x: x.T.dot(x))(rng.random(size=(3, 3)).astype("float64")),
            ),
            None,
        ),
        (
            set_test_value(
                at.lmatrix(),
                (lambda x: x.T.dot(x))(rng.poisson(size=(3, 3)).astype("int64")),
            ),
            None,
        ),
    ],
)
def test_SLogDet(x, exc):
    g = nlinalg.SLogDet()(x)
    g_fg = FunctionGraph(outputs=g)

    cm = contextlib.suppress() if exc is None else pytest.warns(exc)
    with cm:
        compare_numba_and_py(
            g_fg,
            [
                i.tag.test_value
                for i in g_fg.inputs
                if not isinstance(i, (SharedVariable, Constant))
            ],
        )


# We were seeing some weird results in CI where the following two almost
# sign-swapped results were being return from Numba and Python, respectively.
# The issue might be related to https://github.com/numba/numba/issues/4519.
# Regardless, I was not able to reproduce anything like it locally after
# extensive testing.
x = np.array(
    [
        [-0.60407637, -0.71177603, -0.35842241],
        [-0.07735968, 0.50000561, -0.86256007],
        [-0.7931628, 0.49332471, 0.35710434],
    ],
    dtype=np.float64,
)

y = np.array(
    [
        [0.60407637, 0.71177603, -0.35842241],
        [0.07735968, -0.50000561, -0.86256007],
        [0.7931628, -0.49332471, 0.35710434],
    ],
    dtype=np.float64,
)


@pytest.mark.parametrize(
    "x, exc",
    [
        (
            set_test_value(
                at.dmatrix(),
                (lambda x: x.T.dot(x))(x),
            ),
            None,
        ),
        (
            set_test_value(
                at.dmatrix(),
                (lambda x: x.T.dot(x))(y),
            ),
            None,
        ),
        (
            set_test_value(
                at.lmatrix(),
                (lambda x: x.T.dot(x))(
                    rng.integers(1, 10, size=(3, 3)).astype("int64")
                ),
            ),
            None,
        ),
    ],
)
def test_Eig(x, exc):
    g = nlinalg.Eig()(x)

    if isinstance(g, list):
        g_fg = FunctionGraph(outputs=g)
    else:
        g_fg = FunctionGraph(outputs=[g])

    cm = contextlib.suppress() if exc is None else pytest.warns(exc)
    with cm:
        compare_numba_and_py(
            g_fg,
            [
                i.tag.test_value
                for i in g_fg.inputs
                if not isinstance(i, (SharedVariable, Constant))
            ],
        )


@pytest.mark.parametrize(
    "x, uplo, exc",
    [
        (
            set_test_value(
                at.dmatrix(),
                (lambda x: x.T.dot(x))(rng.random(size=(3, 3)).astype("float64")),
            ),
            "L",
            None,
        ),
        (
            set_test_value(
                at.lmatrix(),
                (lambda x: x.T.dot(x))(
                    rng.integers(1, 10, size=(3, 3)).astype("int64")
                ),
            ),
            "U",
            UserWarning,
        ),
    ],
)
def test_Eigh(x, uplo, exc):
    g = nlinalg.Eigh(uplo)(x)

    if isinstance(g, list):
        g_fg = FunctionGraph(outputs=g)
    else:
        g_fg = FunctionGraph(outputs=[g])

    cm = contextlib.suppress() if exc is None else pytest.warns(exc)
    with cm:
        compare_numba_and_py(
            g_fg,
            [
                i.tag.test_value
                for i in g_fg.inputs
                if not isinstance(i, (SharedVariable, Constant))
            ],
        )


@pytest.mark.parametrize(
    "op, x, exc, op_args",
    [
        (
            nlinalg.MatrixInverse,
            set_test_value(
                at.dmatrix(),
                (lambda x: x.T.dot(x))(rng.random(size=(3, 3)).astype("float64")),
            ),
            None,
            (),
        ),
        (
            nlinalg.MatrixInverse,
            set_test_value(
                at.lmatrix(),
                (lambda x: x.T.dot(x))(
                    rng.integers(1, 10, size=(3, 3)).astype("int64")
                ),
            ),
            None,
            (),
        ),
        (
            nlinalg.MatrixPinv,
            set_test_value(
                at.dmatrix(),
                (lambda x: x.T.dot(x))(rng.random(size=(3, 3)).astype("float64")),
            ),
            None,
            (True,),
        ),
        (
            nlinalg.MatrixPinv,
            set_test_value(
                at.lmatrix(),
                (lambda x: x.T.dot(x))(
                    rng.integers(1, 10, size=(3, 3)).astype("int64")
                ),
            ),
            None,
            (False,),
        ),
    ],
)
def test_matrix_inverses(op, x, exc, op_args):
    g = op(*op_args)(x)
    g_fg = FunctionGraph(outputs=[g])

    cm = contextlib.suppress() if exc is None else pytest.warns(exc)
    with cm:
        compare_numba_and_py(
            g_fg,
            [
                i.tag.test_value
                for i in g_fg.inputs
                if not isinstance(i, (SharedVariable, Constant))
            ],
        )


@pytest.mark.parametrize(
    "x, mode, exc",
    [
        (
            set_test_value(
                at.dmatrix(),
                (lambda x: x.T.dot(x))(rng.random(size=(3, 3)).astype("float64")),
            ),
            "reduced",
            None,
        ),
        (
            set_test_value(
                at.dmatrix(),
                (lambda x: x.T.dot(x))(rng.random(size=(3, 3)).astype("float64")),
            ),
            "r",
            None,
        ),
        (
            set_test_value(
                at.lmatrix(),
                (lambda x: x.T.dot(x))(
                    rng.integers(1, 10, size=(3, 3)).astype("int64")
                ),
            ),
            "reduced",
            None,
        ),
        (
            set_test_value(
                at.lmatrix(),
                (lambda x: x.T.dot(x))(
                    rng.integers(1, 10, size=(3, 3)).astype("int64")
                ),
            ),
            "complete",
            UserWarning,
        ),
    ],
)
def test_QRFull(x, mode, exc):
    g = nlinalg.QRFull(mode)(x)

    if isinstance(g, list):
        g_fg = FunctionGraph(outputs=g)
    else:
        g_fg = FunctionGraph(outputs=[g])

    cm = contextlib.suppress() if exc is None else pytest.warns(exc)
    with cm:
        compare_numba_and_py(
            g_fg,
            [
                i.tag.test_value
                for i in g_fg.inputs
                if not isinstance(i, (SharedVariable, Constant))
            ],
        )


@pytest.mark.parametrize(
    "x, full_matrices, compute_uv, exc",
    [
        (
            set_test_value(
                at.dmatrix(),
                (lambda x: x.T.dot(x))(rng.random(size=(3, 3)).astype("float64")),
            ),
            True,
            True,
            None,
        ),
        (
            set_test_value(
                at.dmatrix(),
                (lambda x: x.T.dot(x))(rng.random(size=(3, 3)).astype("float64")),
            ),
            False,
            True,
            None,
        ),
        (
            set_test_value(
                at.lmatrix(),
                (lambda x: x.T.dot(x))(
                    rng.integers(1, 10, size=(3, 3)).astype("int64")
                ),
            ),
            True,
            True,
            None,
        ),
        (
            set_test_value(
                at.lmatrix(),
                (lambda x: x.T.dot(x))(
                    rng.integers(1, 10, size=(3, 3)).astype("int64")
                ),
            ),
            True,
            False,
            None,
        ),
    ],
)
def test_SVD(x, full_matrices, compute_uv, exc):
    g = nlinalg.SVD(full_matrices, compute_uv)(x)

    if isinstance(g, list):
        g_fg = FunctionGraph(outputs=g)
    else:
        g_fg = FunctionGraph(outputs=[g])

    cm = contextlib.suppress() if exc is None else pytest.warns(exc)
    with cm:
        compare_numba_and_py(
            g_fg,
            [
                i.tag.test_value
                for i in g_fg.inputs
                if not isinstance(i, (SharedVariable, Constant))
            ],
        )<|MERGE_RESOLUTION|>--- conflicted
+++ resolved
@@ -111,43 +111,6 @@
 
 
 @pytest.mark.parametrize(
-<<<<<<< HEAD
-=======
-    "A, x, lower, exc",
-    [
-        (
-            set_test_value(
-                at.dmatrix(),
-                (lambda x: x.T.dot(x))(rng.random(size=(3, 3)).astype("float64")),
-            ),
-            set_test_value(at.dvector(), rng.random(size=(3,)).astype("float64")),
-            "sym",
-            UserWarning,
-        ),
-    ],
-)
-def test_SolveTriangular(A, x, lower, exc):
-    g = slinalg.SolveTriangular(lower=lower, b_ndim=1)(A, x)
-
-    if isinstance(g, list):
-        g_fg = FunctionGraph(outputs=g)
-    else:
-        g_fg = FunctionGraph(outputs=[g])
-
-    cm = contextlib.suppress() if exc is None else pytest.warns(exc)
-    with cm:
-        compare_numba_and_py(
-            g_fg,
-            [
-                i.tag.test_value
-                for i in g_fg.inputs
-                if not isinstance(i, (SharedVariable, Constant))
-            ],
-        )
-
-
-@pytest.mark.parametrize(
->>>>>>> 071eadd8
     "x, exc",
     [
         (
