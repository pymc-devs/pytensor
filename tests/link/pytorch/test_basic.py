from collections.abc import Callable, Iterable
from functools import partial

import numpy as np
import pytest

import pytensor.tensor.basic as ptb
from pytensor.compile.builders import OpFromGraph
from pytensor.compile.function import function
from pytensor.compile.mode import get_mode
from pytensor.compile.sharedvalue import SharedVariable, shared
from pytensor.configdefaults import config
from pytensor.graph.basic import Apply
from pytensor.graph.fg import FunctionGraph
from pytensor.graph.op import Op
from pytensor.raise_op import CheckAndRaise
from pytensor.tensor import alloc, arange, as_tensor, empty, eye
from pytensor.tensor.type import matrices, matrix, scalar, vector


torch = pytest.importorskip("torch")


pytorch_mode = get_mode("PYTORCH")
py_mode = get_mode("FAST_COMPILE")


def compare_pytorch_and_py(
    fgraph: FunctionGraph,
    test_inputs: Iterable,
    assert_fn: Callable | None = None,
    must_be_device_array: bool = True,
    pytorch_mode=pytorch_mode,
    py_mode=py_mode,
):
    """Function to compare python graph output and pytorch compiled output for testing equality

    Parameters
    ----------
    fgraph: FunctionGraph
        PyTensor function Graph object
    test_inputs: iter
        Numerical inputs for testing the function graph
    assert_fn: func, opt
        Assert function used to check for equality between python and pytorch. If not
        provided uses np.testing.assert_allclose
    must_be_device_array: Bool
        Checks if torch.device.type is cuda


    """
    if assert_fn is None:
        assert_fn = partial(np.testing.assert_allclose)

    fn_inputs = [i for i in fgraph.inputs if not isinstance(i, SharedVariable)]

    pytensor_torch_fn = function(fn_inputs, fgraph.outputs, mode=pytorch_mode)
    pytorch_res = pytensor_torch_fn(*test_inputs)

    if must_be_device_array:
        if isinstance(pytorch_res, list):
            assert all(isinstance(res, torch.Tensor) for res in pytorch_res)
        else:
            assert pytorch_res.device.type == "cuda"

    pytensor_py_fn = function(fn_inputs, fgraph.outputs, mode=py_mode)
    py_res = pytensor_py_fn(*test_inputs)

    if len(fgraph.outputs) > 1:
<<<<<<< HEAD
        for j, p in zip(pytorch_res, py_res):
            assert_fn(j.detach().cpu().numpy(), p)
=======
        for pytorch_res_i, py_res_i in zip(pytorch_res, py_res):
            assert_fn(pytorch_res_i.detach().cpu().numpy(), py_res_i)
>>>>>>> 3e55a209
    else:
        assert_fn(pytorch_res[0].detach().cpu().numpy(), py_res[0])

    return pytensor_torch_fn, pytorch_res


@pytest.mark.parametrize("device", ["cpu", "cuda"])
def test_pytorch_FunctionGraph_once(device):
    if device == "cuda" and not torch.cuda.is_available():
        pytest.skip("CUDA is not available")
    """Make sure that an output is only computed once when it's referenced multiple times."""
    from pytensor.link.pytorch.dispatch import pytorch_funcify

    with torch.device(device):
        x = vector("x")
        y = vector("y")

        class TestOp(Op):
            def __init__(self):
                self.called = 0

            def make_node(self, *args):
                return Apply(self, list(args), [x.type() for x in args])

            def perform(self, inputs, outputs):
                for i, inp in enumerate(inputs):
                    outputs[i][0] = inp[0]

        @pytorch_funcify.register(TestOp)
        def pytorch_funcify_TestOp(op, **kwargs):
            def func(*args, op=op):
                op.called += 1
                for arg in args:
                    assert arg.device.type == device
                return list(args)

            return func

        op1 = TestOp()
        op2 = TestOp()

        q, r = op1(x, y)
        outs = op2(q + r, q + r)

        out_fg = FunctionGraph([x, y], outs, clone=False)
        assert len(out_fg.outputs) == 2

        out_torch = pytorch_funcify(out_fg)

        x_val = torch.tensor([1, 2]).to(getattr(torch, config.floatX))
        y_val = torch.tensor([2, 3]).to(getattr(torch, config.floatX))

        res = out_torch(x_val, y_val)

        for output in res:
            assert torch.equal(
                output, torch.tensor([3, 5]).to(getattr(torch, config.floatX))
            )

        assert len(res) == 2
        assert op1.called == 1
        assert op2.called == 1

        res = out_torch(x_val, y_val)

        for output in res:
            assert torch.equal(
                output, torch.tensor([3, 5]).to(getattr(torch, config.floatX))
            )

        assert len(res) == 2
        assert op1.called == 2
        assert op2.called == 2


@pytest.mark.parametrize("device", ["cpu", "cuda"])
def test_shared(device):
    if device == "cuda" and not torch.cuda.is_available():
        pytest.skip("CUDA is not available")
    with torch.device(device):
        a = shared(np.array([1, 2, 3], dtype=config.floatX))
        pytensor_torch_fn = function([], a, mode="PYTORCH")
        pytorch_res = pytensor_torch_fn()

        assert isinstance(pytorch_res, torch.Tensor)
        assert isinstance(a.get_value(), np.ndarray)
        np.testing.assert_allclose(pytorch_res.cpu(), a.get_value())

        pytensor_torch_fn = function([], a * 2, mode="PYTORCH")
        pytorch_res = pytensor_torch_fn()

        assert isinstance(pytorch_res, torch.Tensor)
        assert isinstance(a.get_value(), np.ndarray)
        np.testing.assert_allclose(pytorch_res.cpu(), a.get_value() * 2)

        new_a_value = np.array([3, 4, 5], dtype=config.floatX)
        a.set_value(new_a_value)

        pytorch_res = pytensor_torch_fn()
        assert isinstance(pytorch_res, torch.Tensor)
        np.testing.assert_allclose(pytorch_res.cpu(), new_a_value * 2)


@pytest.mark.parametrize("device", ["cpu", "cuda"])
def test_shared_updates(device):
    if device == "cuda" and not torch.cuda.is_available():
        pytest.skip("CUDA is not available")
    with torch.device(device):
        a = shared(0)

        pytensor_torch_fn = function([], a, updates={a: a + 1}, mode="PYTORCH")
        res1, res2 = pytensor_torch_fn(), pytensor_torch_fn()
        assert res1 == 0
        assert res2 == 1
        assert a.get_value() == 2
        assert isinstance(a.get_value(), np.ndarray)

        a.set_value(5)
        res1, res2 = pytensor_torch_fn(), pytensor_torch_fn()
        assert res1 == 5
        assert res2 == 6
        assert a.get_value() == 7
        assert isinstance(a.get_value(), np.ndarray)


def test_checkandraise():
    check_and_raise = CheckAndRaise(AssertionError, "testing")

    x = scalar("x")
    conds = (x > 0, x > 3)
    y = check_and_raise(x, *conds)

    y_fn = function([x], y, mode="PYTORCH")

    with pytest.raises(AssertionError, match="testing"):
        y_fn(0.0)
    assert y_fn(4).item() == 4


def test_alloc_and_empty():
    dim0 = as_tensor(5, dtype="int64")
    dim1 = scalar("dim1", dtype="int64")

    out = empty((dim0, dim1, 3), dtype="float32")
    fn = function([dim1], out, mode=pytorch_mode)
    res = fn(7)
    assert res.shape == (5, 7, 3)
    assert res.dtype == torch.float32

    v = vector("v", shape=(3,), dtype="float64")
    out = alloc(v, (dim0, dim1, 3))
    compare_pytorch_and_py(
        FunctionGraph([v, dim1], [out]),
        [np.array([1, 2, 3]), np.array(7)],
    )


def test_arange():
    start = scalar("start", dtype="int64")
    stop = scalar("stop", dtype="int64")
    step = scalar("step", dtype="int64")

    out = arange(start, stop, step, dtype="int16")

    compare_pytorch_and_py(
        FunctionGraph([start, stop, step], [out]),
        [np.array(1), np.array(10), np.array(2)],
    )


def test_pytorch_Join():
    a = matrix("a")
    b = matrix("b")

    x = ptb.join(0, a, b)
    x_fg = FunctionGraph([a, b], [x])
    compare_pytorch_and_py(
        x_fg,
        [
            np.c_[[1.0, 2.0, 3.0]].astype(config.floatX),
            np.c_[[4.0, 5.0, 6.0]].astype(config.floatX),
        ],
    )
    compare_pytorch_and_py(
        x_fg,
        [
            np.c_[[1.0, 2.0, 3.0]].astype(config.floatX),
            np.c_[[4.0, 5.0]].astype(config.floatX),
        ],
    )

    x = ptb.join(1, a, b)
    x_fg = FunctionGraph([a, b], [x])
    compare_pytorch_and_py(
        x_fg,
        [
            np.c_[[1.0, 2.0, 3.0]].astype(config.floatX),
            np.c_[[4.0, 5.0, 6.0]].astype(config.floatX),
        ],
    )
    compare_pytorch_and_py(
        x_fg,
        [
            np.c_[[1.0, 2.0], [3.0, 4.0]].astype(config.floatX),
            np.c_[[5.0, 6.0]].astype(config.floatX),
        ],
    )


@pytest.mark.parametrize(
    "dtype",
    ["int64", config.floatX],
)
def test_eye(dtype):
    N = scalar("N", dtype="int64")
    M = scalar("M", dtype="int64")
    k = scalar("k", dtype="int64")

    out = eye(N, M, k, dtype=dtype)

    fn = function([N, M, k], out, mode=pytorch_mode)

    for _N in range(1, 6):
        for _M in range(1, 6):
            for _k in list(range(_M + 2)) + [-x for x in range(1, _N + 2)]:
                np.testing.assert_array_equal(fn(_N, _M, _k), np.eye(_N, _M, _k))


def test_pytorch_MakeVector():
    x = ptb.make_vector(1, 2, 3)
    x_fg = FunctionGraph([], [x])

    compare_pytorch_and_py(x_fg, [])


def test_pytorch_OpFromGraph():
    x, y, z = matrices("xyz")
    ofg_1 = OpFromGraph([x, y], [x + y])
    ofg_2 = OpFromGraph([x, y], [x * y, x - y])

    o1, o2 = ofg_2(y, z)
    out = ofg_1(x, o1) + o2

    xv = np.ones((2, 2), dtype=config.floatX)
    yv = np.ones((2, 2), dtype=config.floatX) * 3
    zv = np.ones((2, 2), dtype=config.floatX) * 5

    f = FunctionGraph([x, y, z], [out])
    compare_pytorch_and_py(f, [xv, yv, zv])<|MERGE_RESOLUTION|>--- conflicted
+++ resolved
@@ -67,13 +67,8 @@
     py_res = pytensor_py_fn(*test_inputs)
 
     if len(fgraph.outputs) > 1:
-<<<<<<< HEAD
-        for j, p in zip(pytorch_res, py_res):
-            assert_fn(j.detach().cpu().numpy(), p)
-=======
         for pytorch_res_i, py_res_i in zip(pytorch_res, py_res):
             assert_fn(pytorch_res_i.detach().cpu().numpy(), py_res_i)
->>>>>>> 3e55a209
     else:
         assert_fn(pytorch_res[0].detach().cpu().numpy(), py_res[0])
 
