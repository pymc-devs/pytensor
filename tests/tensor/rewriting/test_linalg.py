from functools import partial

import numpy as np
import pytest
import scipy.linalg
from numpy.testing import assert_allclose

import pytensor
from pytensor import function
from pytensor import tensor as pt
from pytensor.compile import get_default_mode
from pytensor.configdefaults import config
from pytensor.tensor import swapaxes
from pytensor.tensor.blockwise import Blockwise
from pytensor.tensor.elemwise import DimShuffle
from pytensor.tensor.math import _allclose, dot, matmul
from pytensor.tensor.nlinalg import (
    SVD,
    Det,
    KroneckerProduct,
    MatrixInverse,
    MatrixPinv,
    matrix_inverse,
    svd,
)
from pytensor.tensor.rewriting.linalg import inv_as_solve
from pytensor.tensor.slinalg import (
    BlockDiagonal,
    Cholesky,
    Solve,
    SolveBase,
    SolveTriangular,
    cho_solve,
    cholesky,
    solve,
    solve_triangular,
)
from pytensor.tensor.type import dmatrix, matrix, tensor, vector
from tests import unittest_tools as utt
from tests.test_rop import break_op


def test_rop_lop():
    mx = matrix("mx")
    mv = matrix("mv")
    v = vector("v")
    y = MatrixInverse()(mx).sum(axis=0)

    yv = pytensor.gradient.Rop(y, mx, mv)
    rop_f = function([mx, mv], yv)

    sy, _ = pytensor.scan(
        lambda i, y, x, v: (pytensor.gradient.grad(y[i], x) * v).sum(),
        sequences=pt.arange(y.shape[0]),
        non_sequences=[y, mx, mv],
    )
    scan_f = function([mx, mv], sy)

    rng = np.random.default_rng(utt.fetch_seed())
    vx = np.asarray(rng.standard_normal((4, 4)), pytensor.config.floatX)
    vv = np.asarray(rng.standard_normal((4, 4)), pytensor.config.floatX)

    v1 = rop_f(vx, vv)
    v2 = scan_f(vx, vv)

    assert _allclose(v1, v2), f"ROP mismatch: {v1} {v2}"

    raised = False
    try:
        pytensor.gradient.Rop(
            pytensor.clone_replace(y, replace={mx: break_op(mx)}), mx, mv
        )
    except ValueError:
        raised = True
    if not raised:
        raise Exception(
            "Op did not raised an error even though the function"
            " is not differentiable"
        )

    vv = np.asarray(rng.uniform(size=(4,)), pytensor.config.floatX)
    yv = pytensor.gradient.Lop(y, mx, v)
    lop_f = function([mx, v], yv)

    sy = pytensor.gradient.grad((v * y).sum(), mx)
    scan_f = function([mx, v], sy)

    v1 = lop_f(vx, vv)
    v2 = scan_f(vx, vv)
    assert _allclose(v1, v2), f"LOP mismatch: {v1} {v2}"


def test_transinv_to_invtrans():
    X = matrix("X")
    Y = matrix_inverse(X)
    Z = Y.transpose()
    f = pytensor.function([X], Z)
    if config.mode != "FAST_COMPILE":
        for node in f.maker.fgraph.toposort():
            if isinstance(node.op, MatrixInverse):
                assert isinstance(node.inputs[0].owner.op, DimShuffle)
            if isinstance(node.op, DimShuffle):
                assert node.inputs[0].name == "X"


def test_generic_solve_to_solve_triangular():
    A = matrix("A")
    x = matrix("x")

    L = cholesky(A, lower=True)
    U = cholesky(A, lower=False)
    b1 = solve(L, x)
    b2 = solve(U, x)
    f = pytensor.function([A, x], b1)

    rng = np.random.default_rng(97)
    X = rng.normal(size=(10, 10)).astype(config.floatX)
    X = X @ X.T
    X_chol = np.linalg.cholesky(X)
    eye = np.eye(10, dtype=config.floatX)

    if config.mode != "FAST_COMPILE":
        toposort = f.maker.fgraph.toposort()
        op_list = [node.op for node in toposort]

        assert not any(isinstance(op, Solve) for op in op_list)
        assert any(isinstance(op, SolveTriangular) for op in op_list)

        assert_allclose(
            f(X, eye) @ X_chol, eye, atol=1e-8 if config.floatX.endswith("64") else 1e-4
        )

    f = pytensor.function([A, x], b2)

    if config.mode != "FAST_COMPILE":
        toposort = f.maker.fgraph.toposort()
        op_list = [node.op for node in toposort]
        assert not any(isinstance(op, Solve) for op in op_list)
        assert any(isinstance(op, SolveTriangular) for op in op_list)
        assert_allclose(
            f(X, eye).T @ X_chol,
            eye,
            atol=1e-8 if config.floatX.endswith("64") else 1e-4,
        )


def test_matrix_inverse_solve():
    A = dmatrix("A")
    b = dmatrix("b")
    node = matrix_inverse(A).dot(b).owner
    [out] = inv_as_solve.transform(None, node)
    assert isinstance(out.owner.op, Blockwise) and isinstance(
        out.owner.op.core_op, Solve
    )


@pytest.mark.parametrize("tag", ("lower", "upper", None))
@pytest.mark.parametrize("cholesky_form", ("lower", "upper"))
@pytest.mark.parametrize("product", ("lower", "upper", None))
@pytest.mark.parametrize("op", (dot, matmul))
def test_cholesky_ldotlt(tag, cholesky_form, product, op):
    transform_removes_chol = tag is not None and product == tag
    transform_transposes = transform_removes_chol and cholesky_form != tag

    ndim = 2 if op == dot else 3
    A = tensor("L", shape=(None,) * ndim)
    if tag:
        setattr(A.tag, tag + "_triangular", True)

    if product == "lower":
        M = op(A, swapaxes(A, -1, -2))
    elif product == "upper":
        M = op(swapaxes(A, -1, -2), A)
    else:
        M = A

    C = cholesky(M, lower=(cholesky_form == "lower"))
    f = pytensor.function([A], C, mode=get_default_mode().including("cholesky_ldotlt"))

    no_cholesky_in_graph = not any(
        isinstance(node.op, Cholesky)
        or (isinstance(node.op, Blockwise) and isinstance(node.op.core_op, Cholesky))
        for node in f.maker.fgraph.apply_nodes
    )

    assert no_cholesky_in_graph == transform_removes_chol

    if transform_transposes:
        expected_order = (1, 0) if ndim == 2 else (0, 2, 1)
        assert any(
            isinstance(node.op, DimShuffle) and node.op.new_order == expected_order
            for node in f.maker.fgraph.apply_nodes
        )

    # Test some concrete value through f
    # there must be lower triangular (f assumes they are)
    Avs = [
        np.eye(1, dtype=pytensor.config.floatX),
        np.eye(10, dtype=pytensor.config.floatX),
        np.array([[2, 0], [1, 4]], dtype=pytensor.config.floatX),
    ]
    if not tag:
        # these must be positive def
        Avs.extend(
            [
                np.ones((4, 4), dtype=pytensor.config.floatX)
                + np.eye(4, dtype=pytensor.config.floatX),
            ]
        )

    cholesky_vect_fn = np.vectorize(
        partial(scipy.linalg.cholesky, lower=(cholesky_form == "lower")),
        signature="(a, a)->(a, a)",
    )

    for Av in Avs:
        if tag == "upper":
            Av = Av.T

        if product == "lower":
            Mv = Av.dot(Av.T)
        elif product == "upper":
            Mv = Av.T.dot(Av)
        else:
            Mv = Av

        if ndim == 3:
            Av = np.broadcast_to(Av, (5, *Av.shape))
            Mv = np.broadcast_to(Mv, (5, *Mv.shape))

        np.testing.assert_allclose(
            cholesky_vect_fn(Mv),
            f(Av),
        )


def test_local_det_chol():
    X = matrix("X")
    L = pt.linalg.cholesky(X)
    det_X = pt.linalg.det(X)

    f = function([X], [L, det_X])

    nodes = f.maker.fgraph.toposort()
    assert not any(isinstance(node, Det) for node in nodes)

    # This previously raised an error (issue #392)
    f = function([X], [L, det_X, X])
    nodes = f.maker.fgraph.toposort()
    assert not any(isinstance(node, Det) for node in nodes)


def test_psd_solve_with_chol():
    X = matrix("X")
    X.tag.psd = True
    X_inv = pt.linalg.solve(X, pt.identity_like(X))

    f = function([X], X_inv, mode="FAST_RUN")

    nodes = f.maker.fgraph.apply_nodes

    assert not any(isinstance(node.op, Solve) for node in nodes)
    assert any(isinstance(node.op, Cholesky) for node in nodes)
    assert any(isinstance(node.op, SolveTriangular) for node in nodes)

    # Numeric test
    rng = np.random.default_rng(sum(map(ord, "test_psd_solve_with_chol")))

    L = rng.normal(size=(5, 5)).astype(config.floatX)
    X_psd = L @ L.T
    X_psd_inv = f(X_psd)
    assert_allclose(
        X_psd_inv,
        np.linalg.inv(X_psd),
        atol=1e-4 if config.floatX == "float32" else 1e-8,
        rtol=1e-4 if config.floatX == "float32" else 1e-8,
    )


class TestBatchedVectorBSolveToMatrixBSolve:
    rewrite_name = "batched_vector_b_solve_to_matrix_b_solve"

    @staticmethod
    def any_vector_b_solve(fn):
        return any(
            (
                isinstance(node.op, Blockwise)
                and isinstance(node.op.core_op, SolveBase)
                and node.op.core_op.b_ndim == 1
            )
            for node in fn.maker.fgraph.apply_nodes
        )

    @pytest.mark.parametrize("solve_op", (solve, solve_triangular, cho_solve))
    def test_valid_cases(self, solve_op):
        rng = np.random.default_rng(sum(map(ord, solve_op.__name__)))

        a = tensor(shape=(None, None))
        b = tensor(shape=(None, None, None))

        if solve_op is cho_solve:
            # cho_solves expects a tuple (a, lower) as the first input
            out = solve_op((a, True), b, b_ndim=1)
        else:
            out = solve_op(a, b, b_ndim=1)

        mode = get_default_mode().excluding(self.rewrite_name)
        ref_fn = pytensor.function([a, b], out, mode=mode)
        assert self.any_vector_b_solve(ref_fn)

        mode = get_default_mode().including(self.rewrite_name)
        opt_fn = pytensor.function([a, b], out, mode=mode)
        assert not self.any_vector_b_solve(opt_fn)

        test_a = rng.normal(size=(3, 3)).astype(config.floatX)
        test_b = rng.normal(size=(7, 5, 3)).astype(config.floatX)
        np.testing.assert_allclose(
            opt_fn(test_a, test_b),
            ref_fn(test_a, test_b),
            rtol=1e-7 if config.floatX == "float64" else 1e-5,
        )

    def test_invalid_batched_a(self):
        rng = np.random.default_rng(sum(map(ord, self.rewrite_name)))

        # Rewrite is not applicable if a has batched dims
        a = tensor(shape=(None, None, None))
        b = tensor(shape=(None, None, None))

        out = solve(a, b, b_ndim=1)

        mode = get_default_mode().including(self.rewrite_name)
        opt_fn = pytensor.function([a, b], out, mode=mode)
        assert self.any_vector_b_solve(opt_fn)

        ref_fn = np.vectorize(np.linalg.solve, signature="(m,m),(m)->(m)")

        test_a = rng.normal(size=(5, 3, 3)).astype(config.floatX)
        test_b = rng.normal(size=(7, 5, 3)).astype(config.floatX)
        np.testing.assert_allclose(
            opt_fn(test_a, test_b),
            ref_fn(test_a, test_b),
            rtol=1e-7 if config.floatX == "float64" else 1e-5,
        )


@pytest.mark.parametrize(
    "constructor", [pt.dmatrix, pt.tensor3], ids=["not_batched", "batched"]
)
@pytest.mark.parametrize(
    "f_op, f",
    [
        (MatrixInverse, pt.linalg.inv),
        (Cholesky, pt.linalg.cholesky),
        (MatrixPinv, pt.linalg.pinv),
    ],
    ids=["inv", "cholesky", "pinv"],
)
@pytest.mark.parametrize(
    "g_op, g",
    [(BlockDiagonal, pt.linalg.block_diag), (KroneckerProduct, pt.linalg.kron)],
    ids=["block_diag", "kron"],
)
def test_local_lift_through_linalg(constructor, f_op, f, g_op, g):
    if pytensor.config.floatX.endswith("32"):
        pytest.skip("Test is flaky at half precision")

    A, B = list(map(constructor, "ab"))
    X = f(g(A, B))

    f1 = pytensor.function(
        [A, B], X, mode=get_default_mode().including("local_lift_through_linalg")
    )
    f2 = pytensor.function(
        [A, B], X, mode=get_default_mode().excluding("local_lift_through_linalg")
    )

    all_apply_nodes = f1.maker.fgraph.apply_nodes
    f_ops = [
        x for x in all_apply_nodes if isinstance(getattr(x.op, "core_op", x.op), f_op)
    ]
    g_ops = [
        x for x in all_apply_nodes if isinstance(getattr(x.op, "core_op", x.op), g_op)
    ]

    assert len(f_ops) == 2
    assert len(g_ops) == 1

    test_vals = [
        np.random.normal(size=(3,) * A.ndim).astype(config.floatX) for _ in range(2)
    ]
    test_vals = [x @ np.swapaxes(x, -1, -2) for x in test_vals]

    np.testing.assert_allclose(f1(*test_vals), f2(*test_vals), atol=1e-8)


<<<<<<< HEAD
def test_svd_uv_merge():
    a = matrix("a")
    s_1 = svd(a, full_matrices=False, compute_uv=False)
    _, s_2, _ = svd(a, full_matrices=False, compute_uv=True)
    _, s_3, _ = svd(a, full_matrices=True, compute_uv=True)
    u_4, s_4, v_4 = svd(a, full_matrices=True, compute_uv=True)
    # `grad` will introduces an SVD Op with compute_uv=True
    # full_matrices = True is not supported for grad of svd
    gs = pt.grad(pt.sum(s_1), a)

    # 1. compute_uv=False needs rewriting with compute_uv=True
    f_1 = pytensor.function([a], gs)
    nodes = f_1.maker.fgraph.apply_nodes
    svd_counter = 0
    for node in nodes:
        if isinstance(node.op, SVD):
            assert node.op.compute_uv
            svd_counter += 1
    assert svd_counter == 1

    # 2. compute_uv=True needs rewriting with compute=False, reuse node
    f_2 = pytensor.function([a], [s_1, s_2])
    nodes = f_2.maker.fgraph.apply_nodes
    svd_counter = 0
    for node in nodes:
        if isinstance(node.op, SVD):
            assert not node.op.compute_uv
            svd_counter += 1
    assert svd_counter == 1

    # 3. compute_uv=True needs rewriting with compute=False, create new node
    # full_matrices needs to retain the value
    f_3 = pytensor.function([a], [s_2])
    nodes = f_3.maker.fgraph.apply_nodes
    svd_counter = 0
    for node in nodes:
        if isinstance(node.op, SVD):
            assert not node.op.compute_uv
            svd_counter += 1
    assert svd_counter == 1

    # Case 2 of 3. for a different full_matrices
    f_4 = pytensor.function([a], [s_3])
    nodes = f_4.maker.fgraph.apply_nodes
    svd_counter = 0
    for node in nodes:
        if isinstance(node.op, SVD):
            assert not node.op.compute_uv
            assert node.op.full_matrices
            svd_counter += 1
    assert svd_counter == 1

    # 4. No rewrite should happen
    f_5 = pytensor.function([a], [u_4])
    nodes = f_5.maker.fgraph.apply_nodes
    svd_counter = 0
    for node in nodes:
        if isinstance(node.op, SVD):
            assert node.op.full_matrices
            assert node.op.compute_uv
            svd_counter += 1
    assert svd_counter == 1
=======
@pytest.mark.parametrize(
    "shape",
    [(), (7,), (1, 7), (7, 1), (7, 7), (3, 7, 7)],
    ids=["scalar", "vector", "row_vec", "col_vec", "matrix", "batched_input"],
)
def test_inv_diag_from_eye_mul(shape):
    # Initializing x based on scalar/vector/matrix
    x = pt.tensor("x", shape=shape)
    x_diag = pt.eye(7) * x
    # Calculating inverse using pt.linalg.inv
    x_inv = pt.linalg.inv(x_diag)

    # REWRITE TEST
    f_rewritten = function([x], x_inv, mode="FAST_RUN")
    nodes = f_rewritten.maker.fgraph.apply_nodes
    assert not any(isinstance(node.op, MatrixInverse) for node in nodes)
    assert not any(isinstance(node.op, MatrixPinv) for node in nodes)

    # NUMERIC VALUE TEST
    if len(shape) == 0:
        x_test = np.array(np.random.rand()).astype(config.floatX)
    elif len(shape) == 1:
        x_test = np.random.rand(*shape).astype(config.floatX)
    else:
        x_test = np.random.rand(*shape).astype(config.floatX)
    x_test_matrix = np.eye(7) * x_test
    inverse_matrix = np.linalg.inv(x_test_matrix)
    rewritten_inverse = f_rewritten(x_test)

    assert_allclose(
        inverse_matrix,
        rewritten_inverse,
        atol=1e-3 if config.floatX == "float32" else 1e-8,
        rtol=1e-3 if config.floatX == "float32" else 1e-8,
    )
>>>>>>> 9bf0077c
<|MERGE_RESOLUTION|>--- conflicted
+++ resolved
@@ -394,7 +394,6 @@
     np.testing.assert_allclose(f1(*test_vals), f2(*test_vals), atol=1e-8)
 
 
-<<<<<<< HEAD
 def test_svd_uv_merge():
     a = matrix("a")
     s_1 = svd(a, full_matrices=False, compute_uv=False)
@@ -457,7 +456,8 @@
             assert node.op.compute_uv
             svd_counter += 1
     assert svd_counter == 1
-=======
+
+
 @pytest.mark.parametrize(
     "shape",
     [(), (7,), (1, 7), (7, 1), (7, 7), (3, 7, 7)],
@@ -492,5 +492,4 @@
         rewritten_inverse,
         atol=1e-3 if config.floatX == "float32" else 1e-8,
         rtol=1e-3 if config.floatX == "float32" else 1e-8,
-    )
->>>>>>> 9bf0077c
+    )