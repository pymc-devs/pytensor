--- conflicted
+++ resolved
@@ -1,12 +1,8 @@
 # ruff: noqa: E402
-<<<<<<< HEAD
-=======
 import pytest
 
-
 pytest.importorskip("xarray")
 
->>>>>>> ea690e60
 import re
 from itertools import chain, combinations
 
