--- conflicted
+++ resolved
@@ -341,50 +341,6 @@
 
     #COPYING
     def copy(self): return tensor_copy(self)
-<<<<<<< HEAD
-=======
-    
-s2t.Tensor = Tensor
-
-
-# alternate Tensor constructor
-def astensor(data, broadcastable=None, name=None):
-    """Return a L{Tensor} containing given data"""
-    if isinstance(data, Op):
-        if len(data.outputs) != 1:
-            raise ValueError("It is ambiguous which output of a multi-output Op has to be fetched.", data)
-        else:
-            data = data.outputs[0]
-    
-    if isinstance(data, Tensor):
-        if broadcastable is not None and list(data.broadcastable) != list(broadcastable):
-            raise TypeError("The data to wrap as a Tensor has the wrong broadcastable pattern. Expected %s, got %s." % (broadcastable, data.broadcastable))
-        if name is not None and name != data.name:
-            raise ValueError("Cannot rename an existing Tensor.")
-        return data
-    elif isinstance(data, scal.Scalar):
-        return tensor_from_scalar(data)
-
-    elif isinstance(data, Result):
-        raise TypeError("Cannot make a Tensor out of a Result that is not an instance of Tensor: %s (%s)" % (data, data.__class__.__name__), data)
-        
-    if data is None and broadcastable is None:
-        raise TypeError("Cannot make a Tensor out of None.")
-
-    _data = data
-    data = numpy.asarray(data)
-    if broadcastable is None:
-        broadcastable = [s==1 for s in data.shape]
-    elif broadcastable in [0, 1]:
-        broadcastable = [broadcastable] *  len(data.shape)
-    try:
-        rval = Tensor(data.dtype, broadcastable, name = name)
-    except TypeError:
-        raise TypeError("Cannot convert %s to Tensor." % repr(_data))
-    rval.data = data # will raise if broadcastable was mis-specified
-    return rval
-s2t.astensor = astensor
->>>>>>> c7351f2d
 
 class TensorResult(Result, _tensor_py_operators):
     pass
@@ -402,107 +358,27 @@
 s2t.TensorValue = TensorValue
 
 
-
-############################
-# Supporting Ops
-############################
-
-<<<<<<< HEAD
+#########################
+# Casting Operations
+#########################
+
+class TensorFromScalar(Op):
+    def make_node(self, s):
+        assert isinstance(s.type, scal.Scalar)
+        return Apply(self,
+                     [s],
+                     [tensor(dtype = s.type.dtype,
+                             broadcastable = ())])
+    def perform(self, node, (s, ), (out, )):
+        out[0] = numpy.asarray(s)
+    def grad(self, (s,), (dt,)):
+        raise NotImplementedError('todo: ScalarFromTensor')
+tensor_from_scalar = TensorFromScalar()
+
+
 ##########################
 # Unary Operations
 ##########################
-    
-=======
-# this has a different name, because _as_tensor is the function which ops use
-# to upcast their arguments... this internal-use function is a good place to put debugging stuff, better than the global astensor.
-_as_tensor = astensor
-
-
-
-class _Op(Op):
-    """
-    A basic L{Op} subclass that can be used to make L{Op}s that operate on L{Tensor}s.
-    It is not mandatory to inherit from this class, but it is practical.
-
-    @ivar nin: number of inputs
-    @ivar nout: number of outputs
-    @ivar out_tensor_class: L{Tensor} subclass used to instantiate the outputs
-
-     - input_wrapper: returns a L{Tensor} from its argument
-     - propagate_dtype: returns a list of dtypes corresponding to the
-     output dtypes from a list of input dtypes (if an input is not a
-     L{Tensor}, the passed value will be None)
-     - propagate_broadcastable: returns a list of tuples corresponding
-     to the output broadcastable flags from the input broadcastable flags
-     (if an input is not a L{Tensor}, the passed value will be None).
-    """
-    
-    nin = -1 # nin == -1 means: arbitrary number of inputs
-    nout = 1
-
-    def __init__(self, *inputs):
-        inputs = map(_as_tensor, inputs)
-        
-        if self.nin >= 0:
-            if len(inputs) != self.nin:
-                raise TypeError("Wrong number of inputs for %s (got %i, expected %i)") \
-                    % (self, len(inputs), self.nin)
-
-        i_broadcastables = [getattr(input, 'broadcastable', None) for input in inputs]
-        i_dtypes = [getattr(input, 'dtype', None) for input in inputs]
-
-        o_broadcastables = utils.from_return_values(self.propagate_broadcastable(*i_broadcastables))
-        o_dtypes = utils.from_return_values(self.propagate_dtype(*i_dtypes))
-
-        self.inputs = inputs
-        self.outputs = [Tensor(dtype, broadcastable) for broadcastable, dtype in zip(o_broadcastables, o_dtypes)]
-
-    def propagate_broadcastable(self, *inputs):
-        raise AbstractFunctionError()
-    
-    def propagate_dtype(self, *i_dtypes):
-        rval = set([dtype for dtype in i_dtypes if dtype is not None])
-        if len(rval) == 0:
-            raise ValueError("Cannot infer the dtypes of the outputs with no Tensor inputs.")
-        elif len(rval) > 1:
-            raise ValueError("The dtypes of all inputs should be identical.")
-        return [rval.pop()] * self.nout
-
-
-#########################
-# Casting Operations
-#########################
-
-class TensorFromScalar(Op):
-    def __init__(self, s, **kwargs):
-        assert isinstance(s, scal.Scalar)
-        Op.__init__(self, **kwargs)
-        self.inputs = [s]
-        self.outputs = [Tensor(s.dtype, broadcastable=[])]
-    def perform(self):
-        self.outputs[0].data = self.inputs[0].data
-    def grad(self, (s,), (dt,)):
-        raise NotImplementedError('todo: ScalarFromTensor')
-tensor_from_scalar = gof.op.constructor(TensorFromScalar)
-
-##########################
-# Unary Operations
-##########################
-
-def broadcast(scalar_opclass, name, module_name = None, inplace_versions = True):
-    C = s2t.make_broadcast(scalar_opclass, name = name, module_name = module_name) # this returns a class
-    C.__module__ = module_name
-    c = gof.op.constructor(s2t.wrap_broadcast(C))
-    if inplace_versions:
-        CInplace = s2t.make_broadcast(scalar_opclass, {0:0}, name = name+"Inplace")
-        CInplace.__module__ = module_name
-        c_inplace = gof.op.constructor(s2t.wrap_broadcast(CInplace))
-        return C, c, CInplace, c_inplace
-    else:
-        return C, c
-
-def _broadcast(scalar_opclass, name, inplace_versions = True):
-    return broadcast(scalar_opclass, name, 'tensor', inplace_versions)
 
 class Shape(Op):
     """
@@ -510,18 +386,15 @@
 
     @note: Non-differentiable.
     """
-    def __init__(self, x, **kwargs):
-        Op.__init__(self, **kwargs)
-        x = astensor(x)
-        self.inputs = [x]
-        self.outputs = [Tensor("int64", [False])]
-    def impl(self, x):
-        return numpy.asarray(x.shape)
+    def make_node(self, x):
+        x = as_tensor(x)
+        return Apply(self, [x], [ivector()])
+    def perform(self, node, (x, ), (out, )):
+        out[0] = numpy.asarray(x.shape)
     def grad(self, (x,), (gz,)):
         raise ValueError
-shape = gof.op.constructor(Shape)
-
->>>>>>> c7351f2d
+shape = Shape()
+
 class Argmax(Op):
     """Calculate the max and argmax over a given axis"""
     nin=2 # tensor, axis
@@ -627,52 +500,6 @@
 def transpose(x, **kwargs):
     return transpose_inplace(tensor_copy(x), **kwargs)
 
-<<<<<<< HEAD
-# class Subtensor(Op):
-#     nin = 2
-#     nout = 1
-#     e_invalid = 'invalid index'
-#     view_map = {0: [0]}
-#     def make_node(self, *inputs):
-#         def as_tuple_result(obj):
-#             if isinstance(obj, gof.Result):
-#                 return obj
-#             assert isinstance(obj, (list, tuple))
-#             r = gof.Constant(gof.generic, obj)
-#             return r
-# #         def pad(tplR, N):
-# #             l = list(tplR.data)
-# #             for i in range(len(l), N):
-# #                 l.append(slice(0,sys.maxint,1))
-# #             tplR.data = tuple(l)
-
-#         t, coord = args
-#         t = _as_tensor(t)
-#         coord = as_tuple_result(coord)
-#         if len(coord.data) > len(t.broadcastable):
-#             raise ValueError(Subtensor.e_invalid)
-#         # add the implicit extra unbounded slices 
-#         # e.g. n[0] on a 3d tensor pads to n[0,:,:]
-#         ###pad(coord, len(t.broadcastable))
-#         broadcastable = [False for c in coord.data if isinstance(c, slice)]
-#         self.inputs = [t, coord]
-#         self.outputs = [Tensor(t.dtype, broadcastable)]
-#     def view_map(self): 
-#         return {self.out: [self.inputs[0]]}
-#     def perform(self, node, (x, c), (out, )):
-#         if len(c) == 1:
-#             out[0] = x.__getitem__(c[0])
-#         else:
-#             out[0] = x.__getitem__(c)
-#     def grad(self, (x,), (gz,)):
-#         # - option: allocate a potentially large matrix of zeros, and fill in
-#         # the appropriate elements from gz
-#         # - option: return a sparse matrix
-#         # - option: return gz, but think about how to include a special addition
-#         # function that works on a corresponding view of the original data
-#         raise NotImplementedError() 
-# subtensor = Subtensor()
-=======
 class Subtensor_dx(Op, Viewer):
     """Return a tensor full of zeros, except for what was sliced from x by
     Subtensor.
@@ -847,22 +674,22 @@
     @attention: Because we use vstack as the implementation, if the
     inputs have 1-dimension, the output will have 2-dimensions.
     """
-    def __init__(self, x, y, **kwargs):
-        Op.__init__(self, **kwargs)
-        x = astensor(x)
-        y = astensor(y)
-        assert x.dtype == y.dtype
-        if x.broadcastable[1:] != y.broadcastable[1:]:
+    def make_node(self, x, y):
+        x = as_tensor(x)
+        y = as_tensor(y)
+        assert x.type.dtype == y.type.dtype
+        if x.type.broadcastable[1:] != y.type.broadcastable[1:]:
             raise NotImplementedError
-        self.inputs = [x, y]
-        bcastable = (False, ) + x.broadcastable[1:]
-        self.outputs = [Tensor(x.dtype, bcastable)]
-    def impl(self, x, y):
+        inputs = [x, y]
+        bcastable = (False, ) + x.type.broadcastable[1:]
+        outputs = [tensor(dtype = x.type.dtype,
+                          broadcastable = bcastable)]
+        return Apply(self, inputs, outputs)
+    def perform(self, node, (x, y), (out, )):
         assert x.ndim == y.ndim
         # Make sure every dimension (save the first) is the same
         for i in range(x.ndim): assert i == 0 or x.shape[i] == y.shape[i]
-
-        return numpy.vstack([x, y])
+        out[0] = numpy.vstack([x, y])
     def grad(self, (x, y), (gz,)):
         """
         @todo: Make VSplit (or this grad implementation) its own L{Op},
@@ -875,9 +702,9 @@
         xs = shape(x)
         ys = shape(y)
         return gz[:xs[0]], gz[xs[0]:]
-vertical_stack = gof.op.constructor(VerticalStack)
-
-def horizontal_stack(x, y, **kwargs):
+vertical_stack = VerticalStack()
+
+def horizontal_stack(x, y):
     """
     Horizontally stack two L{Tensor}s.
     Stack two L{Tensor}s along the second axis (column wise). These
@@ -887,11 +714,9 @@
     @note: Unlike VerticalStack, we assume that the L{Tensor}s have
     two dimensions.
     """
-    assert x.ndim == 2
-    assert y.ndim == 2
-    return transpose(vertical_stack(x.T, y.T, **kwargs))
-
->>>>>>> c7351f2d
+    assert x.type.ndim == 2
+    assert y.type.ndim == 2
+    return transpose(vertical_stack(x.T, y.T))
 
 
 #########################
