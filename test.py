

# import gof


# gof.stealth.method_wrap(int, '__add__', [2, 1], )

# x = gof.stealth.wrap(3)
# y = gof.stealth.wrap(4)

# print x + y

import gof
import core
import numpy
import compile
import grad

# a = core.NumpyR(numpy.ones((3, 3)))
# b = core.NumpyR(numpy.ones((3, 3)))

# w = core.dot #core.wrapper(numpy.dot)

# core.start_build()
# r = a * (b * b)
# core.end_build()

# #r = w(a, w(b, b))

# print r
# print r.owner

# env = gof.Env([a, b], [r._obj])
# print env

# print r
# gof.ThunkLinker()(env)()
# print r


# core.start_build()
# a += b + c
# a = a + b
# a += a + core.transpose(b)
# core.end_build()


# # env = gof.Env(gof.graph.inputs([a]), [a])
# # print env

# # gof.ThunkLinker()(env)()

# # print a

# print gof.Env(gof.graph.inputs([a]), [a])
# prog = compile.single(a)
# print prog.env

# prog()

# print a


############################

# #core.build_mode()
# dim = core.wrap(())
# dim2 = core.wrap((2, 2))
# a = core.zeros(dim, dtype='int32') #(core.NumpyR(numpy.ones((3, 3))))
# b = core.ones(dim2, 'int32') #(core.NumpyR(numpy.ones((3, 3))))
# c = core.zeros(dim, dtype='int32')

# d = a + (b + b) + c + numpy.ones(())
# e = d + (b * c)

# #core.pop_mode()

# print e

# #print e
# #print gof.graph.ops([dim], [e])
# #1/0

# #print gof.Env([dim], [e])

# #f = compile.to_func([dim], [e])

# # f = compile.to_func([a, b, c], [e])

# # print f(1, 2, 3)
# # #print f((2,2))


############################

# a = core.ones((2, 2))
# b = core.ones((2, 2))

# def f():
#     return (a + b) + (a + b)

# r = core.build(f)

# env = gof.Env([a, b], [r])
# print env
# gof.opt.MergeOptimizer().optimize(env)
# print env


# print compile.to_func([a, b], [r])(1, 2)


############################

# a = core.ones((2, 2))
# b = core.ones((2, 2))

# def f():
#     return (a + b) + (a + b)

# r = core.build(f)

# g = grad.grad(r, a)

# core.print_graph(g)
# print [id(input) for input in g.owner.inputs]
# print gof.literals_db

# core.print_graph(r)


############################

<<<<<<< HEAD
def dataset_1hot(x, targ, n):
    """Return an looping iterator over 1-hot vectors
=======

# def dataset_1hot(x, targ, n):
#     """Return an looping iterator over 1-hot vectors
>>>>>>> 8aada18a

    This function is a generator for the integers range(n) that works by
    side-effect on the numpy ndarray mat.
    On each iteration, mat is set (in-place) to the next element of an infinite
    sequence of 1-hot vectors.

    """
    assert targ.size == 1

    for i in xrange(n):
        idx = i % x.shape[1]
        x[:] = 0
        x[0,idx] = 1
        targ[0] = idx
        yield i


class sigmoid(core.omega_op):
    def impl(x):
        return 1.0 / (1.0 + numpy.exp(-x))
    def grad(x, gz):
        return gz * sigmoid(x) * (1 - sigmoid(x))


# x = core.zeros((1, 10))
# w = core.input(numpy.random.rand(10, 15))

x = numpy.zeros((1, 10))
w = numpy.random.rand(10, 15)

#print x.data, w.data

import inspect

def omega_compile(f):
    args, varargs, kwargs, defaults = inspect.getargspec(f)
    assert not varargs
    assert not kwargs
    def ret(*args):
        outputs = core.build(f, *args)
        return compile.prog(args, outputs)
    return ret

@omega_compile
def autoassociator(w, x):
    forward = sigmoid(core.dot(sigmoid(core.dot(x, w)), w.T))
    rec_error = core.sum(core.sqr(x - forward))
    w -= 0.1 * grad.grad(rec_error, w)
    return w, rec_error

# w2, rec_error = core.build(autoassociator, w, x)
# #f = compile.to_func([w, x], [w2, rec_error])
# f = compile.single(w2, rec_error)

for i in dataset_1hot(x.data, numpy.ndarray((1, )), 10000):
    w2, rec_error = f() #w.data, x.data)
    if not(i % 1000):
        print rec_error

print "done!"
print w.data





############################

# def fun():
#     a = core.NumpyR(numpy.zeros(()) + 200)
# #    b = numpy.ones(())
# #    a = a * core.sqrt(core.isqr(a))
#     a = a * core.isqr(a)
#     return a

# f = core.build(fun)

# g = compile.to_func(gof.graph.inputs([f]), [f])



############################

# print core.ones((2, 2)) + 1

# print numpy.ones((2, 2)) ** numpy.ones((2, 2))


############################


x = core.ones((2, 2))
y = core.zeros((1, 1))

#print "?", gof.graph.ops([], [x + y])


print x

x + x
print "1", gof.eval_env#.ops()
y + y
print "2", gof.eval_env#.ops()
x + x
print "3", gof.eval_env#.ops()


x += (x + x)
print x

<|MERGE_RESOLUTION|>--- conflicted
+++ resolved
@@ -131,20 +131,12 @@
 
 ############################
 
-<<<<<<< HEAD
 def dataset_1hot(x, targ, n):
     """Return an looping iterator over 1-hot vectors
-=======
-
-# def dataset_1hot(x, targ, n):
-#     """Return an looping iterator over 1-hot vectors
->>>>>>> 8aada18a
-
     This function is a generator for the integers range(n) that works by
     side-effect on the numpy ndarray mat.
     On each iteration, mat is set (in-place) to the next element of an infinite
     sequence of 1-hot vectors.
-
     """
     assert targ.size == 1
 
